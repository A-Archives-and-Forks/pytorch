from typing import Dict, List, NoReturn, Sequence, Union

from torchgen.api.types import (
    ArrayRefCType,
    BaseCType,
    Binding,
    boolT,
    ConstRefCType,
    deviceT,
    Expr,
    intArrayRefT,
    iOptTensorListRefT,
    layoutT,
    ListCType,
    longT,
    memoryFormatT,
    MutRefCType,
    NamedCType,
    opmath_t,
    OptionalCType,
    optionalIntArrayRefT,
    optionalSymIntArrayRefT,
    optionalScalarRefT,
    optionalSymIntArrayRefT,
    optionalTensorRefT,
    scalar_t,
    scalarT,
    scalarTypeT,
    SpecialArgName,
    symIntArrayRefT,
    SymIntT,
    tensorOptionsT,
    tensorT,
    VectorCType,
)

# This file implements a small program synthesis engine that implements
# conversions between one API to another.
#
# The key data type in this file in NamedCType, short for Named C++ semantic type.  A NamedCType
# represents a C++ type, plus semantic information about what it represents.
# For example, consider the argument "bool pin_memory"; its normal C++ type is
# "bool", but its C++ semantic type also keeps track that this represents a
# "pin_memory"; you can't just use a random other boolean in a context where you
# need a "pin_memory"!
#
# The translator takes a list of needed NamedCTypes, and then figures out how
# to construct expressions with these NamedCTypes from the given bindings.  Many
# of these expressions are trivial (I need a Tensor other; there's a Tensor
# other scope); others are more nontrivial and may require packing/unpacking.
# Some examples of non-trivial action:
#
#   - Need the "dtype" binding?  Well, maybe "dtype" isn't available
#     in the context, instead, "options" is, and you need to extract
#     it from there.  (Gather)
#
#   - Need the "context" binding?  Well, maybe "context" isn't available
#     in the context, and you need to construct it from "dtype", "device",
#     etc.  (Scatter)
#
#   - Need the "memory_format" binding?  Well, actually, it's available
#     from both "memory_format" and "options", so you had better make sure
#     they are consistent.  (Join)

options_ctype = NamedCType("options", ConstRefCType(BaseCType(tensorOptionsT)))

out_tensor_ctype = NamedCType("out", ConstRefCType(BaseCType(tensorT)))

longVec_ctype = VectorCType(BaseCType(longT))
longSymVec_ctype = VectorCType(BaseCType(SymIntT))
optionalLongVec_ctype = OptionalCType(VectorCType(BaseCType(longT)))
optionalScalar_ctype = OptionalCType(BaseCType(scalarT))
optionalTensor_ctype = OptionalCType(BaseCType(tensorT))


class UnsatError(RuntimeError):
    pass


# Given a set of in-scope bindings and a set of target bindings, synthesize
# a list of expressions that uses only the in-scope bindings (bindings) that
# have all of the types of goals.  You may want to use this function if
# you're generating code for a function like:
#
#   void f({args}) {
#     g({exprs}); // g is a different API
#   }
#
# and you need to generate "exprs".
#
# Typically, a list of Bindings is convenient to get (you usually call something
# like arguments() to get them); but technically you only need less information:
# for 'bindings' an (un-ordered) list of Exprs is sufficient; similarly, for
# 'goals', an (ordered) list of NamedCType goals is sufficient.  If you are doing
# something more complicated, e.g., tracking the set of bindings in a context,
# you may find using these smaller types more convenient.
def translate(
    bindings: Sequence[Union[Expr, Binding]],
    goals: Sequence[Union[NamedCType, Binding]],
    *,
    method: bool = False,
    allow_expensive_conversions: bool = False,
) -> List[Expr]:

    binding_exprs: List[Expr] = []
    for b in bindings:
        if isinstance(b, Binding):
            binding_exprs.append(
                Expr(
                    expr=b.name,
                    type=b.nctype,
                )
            )
        else:
            binding_exprs.append(b)

    goal_ctypes: List[NamedCType] = []
    for g in goals:
        if isinstance(g, Binding):
            goal_ctypes.append(g.nctype)
        else:
            goal_ctypes.append(g)

    # Add all the bindings to the context
    ctx: Dict[NamedCType, str] = {}
    for b in binding_exprs:
        ctx[b.type] = b.expr

        # While we're at it, do some simple forward inference, looking through
        # constructors.
        #
        # NB: When should you do forward inference versus backward inference?
        # The general idea:
        #
        #   - Backward inference WHEN the goal gets smaller
        #   - Forward inference WHEN the hypothesis gets smaller
        #
        # This helps ensure termination: backward inference starts with a goal
        # and tries to make it simpler and simpler until it's trivial; if the
        # goal can grow in size, we blow up to a really huge goal size.
        # Similarly, with forward inference we take hypotheses and decompose
        # them into simpler hypotheses; if hypotheses could expand in size,
        # we also have potential nontermination.  (In the code below, forward
        # inference is only ever carried out at a single step, but you could
        # imagine repeated application of forward inference being profitable.)
        #
        # A good starting point in the literature for exploring more about proof
        # search are these lecture notes
        # https://www.cs.cmu.edu/~fp/courses/oregon-m10/04-focusing.pdf
        #
        # TODO: My kingdom for a pattern matcher
        # https://www.python.org/dev/peps/pep-0634/
        #
        # TODO: This could get us in recomputation trouble if b.expr is nontrivial.
        # Fix this by implementing some sort of sharing so that if multiple
        # goals share the same expression, we only compute it once.  This seems
        # to matter in practice as compiler is often unwilling to CSE nontrivial
        # expressions like scalar.to<scalar_t>()
        t = b.type
        if (
            isinstance(t, ConstRefCType)
            and isinstance(t.elem, OptionalCType)
            and isinstance(t.elem.elem, BaseCType)
            and str(t.elem.elem.type) == "at::Tensor"
        ):
            ctx[
                NamedCType(t.elem.elem.name, ConstRefCType(BaseCType(tensorT)))
            ] = f"({b.expr}.has_value() ? *{b.expr} : at::Tensor())"

        if t.type == ConstRefCType(OptionalCType(BaseCType(tensorT))):
            ctx[
                NamedCType(t.name, BaseCType(optionalTensorRefT))
            ] = f"(({b.expr}.has_value() && (*{b.expr}).defined()) ? at::OptionalTensorRef(*{b.expr}) : at::OptionalTensorRef())"

        if t.type == ConstRefCType(BaseCType(scalarT)):
            ctx[NamedCType(t.name, BaseCType(opmath_t))] = f"({b.expr}).to<opmath_t>()"

        if t.type == ConstRefCType(OptionalCType(BaseCType(scalarT))):
            ctx[
                NamedCType(t.name, BaseCType(optionalScalarRefT))
            ] = f"({b.expr}.has_value() ? at::OptionalScalarRef(&({b.expr}.value())) : at::OptionalScalarRef())"

        if t.type == BaseCType(scalar_t):
            ctx[
                NamedCType(t.name, BaseCType(opmath_t))
            ] = f"static_cast<opmath_t>({b.expr})"

        # [Note: IOptTensorListRef]
        if t.type == ConstRefCType(ListCType(OptionalCType(BaseCType(tensorT)))):
            ctx[
                NamedCType(t.name, BaseCType(iOptTensorListRefT))
            ] = f"at::IOptTensorListRef({b.expr})"

    # Add implicit bindings if the generated code is inside a Tensor method
    if method:
        ctx[
            NamedCType("self", MutRefCType(BaseCType(tensorT)))
        ] = "const_cast<Tensor&>(*this)"
        ctx[
            NamedCType("self", ConstRefCType(BaseCType(tensorT)))
        ] = "const_cast<Tensor&>(*this)"
        # This is better!  Byte-for-byte compat
        # ctx[NamedCType("self", ConstRefCType(BaseCType(tensorT)))] = "*this"

    def unsat(goal: NamedCType) -> NoReturn:
        ctx_desc = "\n".join(
            f"  {t.cpp_type()} {t.name}; // {e}" for t, e in ctx.items()
        )
        raise UnsatError(
            f"""
Failed to synthesize the expression "{goal.cpp_type()} {goal.name}".
When I failed, the following bindings were available in the context:

{ctx_desc}

This probably means there is a missing rule in the rules of torchgen.api.translate.
Check this module for more information.
"""
        )

    # A shitty backtracking search implementation.  It's shitty because it
    # does backtracking via stack (bad idea!) and for the most part tries to
    # avoid backtracking.  In particular, if
    # direct=True, we won't try to do any fancy synthesis, just trivial
    # conversions (e.g., "T a" is OK for "const T& a").  So all of the
    # existing rules in this function simply try to solve immediately,
    # and bail if things don't work out.
    def solve(goal: NamedCType, *, direct: bool) -> str:
        def direct_solve(goal: NamedCType) -> str:
            return solve(goal, direct=True)

        if goal in ctx:
            # Trivial
            return ctx[goal]

        # const & is satisfied with mutable &
        if isinstance(goal.type, ConstRefCType):
            try:
                # WARNING: not strictly decreasing; be careful not
                # to add a direct conversion that goes satisfies
                # mutable& with const&
                return solve(
                    NamedCType(goal.name, MutRefCType(goal.type.elem)), direct=direct
                )
            except UnsatError:
                pass

        # mutable & is satisfied with value
        if isinstance(goal.type, MutRefCType):
            try:
                return solve(NamedCType(goal.name, goal.type.elem), direct=direct)
            except UnsatError:
                pass

        # TODO: These are referentially equal, shouldn't have to do this;
        # ensuring we don't use type synonym IntArrayRef in codegen would
        # help
        if goal.type == ArrayRefCType(BaseCType(longT)):
            return solve(NamedCType(goal.name, BaseCType(intArrayRefT)), direct=direct)

        if direct:
            unsat(goal)

        # For now, all of these rules are mutually exclusive.
        if goal == NamedCType("memory_format", OptionalCType(BaseCType(memoryFormatT))):
            memory_format = direct_solve(
                NamedCType(
                    SpecialArgName.possibly_redundant_memory_format,
                    OptionalCType(BaseCType(memoryFormatT)),
                )
            )
            # No need to join "memory_format" and "options" if the target API takes "options" directly.
            # Otherwise it will cause the redundant memory_format error.
            if options_ctype in goal_ctypes:
                return memory_format
            try:
                options = direct_solve(options_ctype)
                return f"c10::impl::check_tensor_options_and_extract_memory_format({options}, {memory_format})"
            except UnsatError:
                return memory_format
        elif goal == NamedCType("options", BaseCType(tensorOptionsT)):
            dtype = direct_solve(
                NamedCType("dtype", OptionalCType(BaseCType(scalarTypeT)))
            )
            pin_memory = direct_solve(
                NamedCType("pin_memory", OptionalCType(BaseCType(boolT)))
            )
            device = direct_solve(
                NamedCType("device", OptionalCType(BaseCType(deviceT)))
            )
            layout = direct_solve(
                NamedCType("layout", OptionalCType(BaseCType(layoutT)))
            )
            return f"TensorOptions().dtype({dtype}).layout({layout}).device({device}).pinned_memory({pin_memory})"

        elif goal == NamedCType("dtype", OptionalCType(BaseCType(scalarTypeT))):
            try:
                options = direct_solve(options_ctype)
                return f"optTypeMetaToScalarType({options}.dtype_opt())"
            except UnsatError:
                out_tensor = direct_solve(out_tensor_ctype)
                return f"{out_tensor}.scalar_type()"

        elif goal == NamedCType("layout", OptionalCType(BaseCType(layoutT))):
            try:
                options = direct_solve(options_ctype)
                return f"{options}.layout_opt()"
            except UnsatError:
                out_tensor = direct_solve(out_tensor_ctype)
                return f"{out_tensor}.layout()"

        elif goal == NamedCType("device", OptionalCType(BaseCType(deviceT))):
            try:
                options = direct_solve(options_ctype)
                return f"{options}.device_opt()"
            except UnsatError:
                out_tensor = direct_solve(out_tensor_ctype)
                return f"{out_tensor}.device()"

        elif goal == NamedCType("pin_memory", OptionalCType(BaseCType(boolT))):
            try:
                options = direct_solve(options_ctype)
                return f"{options}.pinned_memory_opt()"
            except UnsatError:
                # If we're calling a factory op from its out= variant,
                # We don't actually care about the value of pin_memory.
                out_tensor = direct_solve(out_tensor_ctype)
                return "c10::nullopt"

        # We can always do translations from value types to reference types, like vector<int> -> IntArrayRef
        elif goal.type == BaseCType(intArrayRefT):
            try:
                return direct_solve(NamedCType(goal.name, longVec_ctype))
            except UnsatError:
                # We can also go SymIntArrayRef -> IntArrayRef
                symIntArrayRef_type = direct_solve(
                    NamedCType(goal.name, BaseCType(symIntArrayRefT))
                )
                return f"c10::asIntArrayRefSlow({symIntArrayRef_type})"
        elif goal.type == BaseCType(symIntArrayRefT):
            try:
                r = direct_solve(NamedCType(goal.name, BaseCType(intArrayRefT)))
                return f"c10::fromIntArrayRef({r})"
            except UnsatError:
                return direct_solve(NamedCType(goal.name, longSymVec_ctype))
        elif goal.type == BaseCType(SymIntT):
            return direct_solve(NamedCType(goal.name, BaseCType(longT)))
        elif goal.type == OptionalCType(BaseCType(SymIntT)):
            argname = direct_solve(
                NamedCType(goal.name, OptionalCType(BaseCType(longT)))
            )
            return f"{argname}.has_value() ? c10::make_optional(c10::SymInt(*{argname})) : c10::nullopt"
        elif goal.type == BaseCType(longT):
            symInt_type = direct_solve(NamedCType(goal.name, BaseCType(SymIntT)))
            return f"{symInt_type}.expect_int()"
        elif goal.type == OptionalCType(BaseCType(longT)):
            argname = direct_solve(
                NamedCType(goal.name, OptionalCType(BaseCType(SymIntT)))
            )
            return f"{argname}.has_value() ? c10::make_optional({argname}->expect_int()) : c10::nullopt"
        elif goal.type == BaseCType(optionalIntArrayRefT):
            try:
<<<<<<< HEAD
                argname = direct_solve(NamedCType(goal.name, BaseCType(optionalSymIntArrayRefT)))
                return f"{argname}.has_value() ? c10::make_optional(c10::asIntArrayRefSlow(*{argname})) : c10::nullopt"
            except UnsatError:
                return direct_solve(NamedCType(goal.name, optionalLongVec_ctype))
        elif goal.type == BaseCType(optionalSymIntArrayRefT):
            # TODO: You might also want to solve this from longSymVec_ctype or
            # an optional version of it
            argname = direct_solve(NamedCType(goal.name, BaseCType(optionalIntArrayRefT)))
=======
                return direct_solve(NamedCType(goal.name, optionalLongVec_ctype))
            except UnsatError:
                argname = direct_solve(
                    NamedCType(goal.name, BaseCType(optionalSymIntArrayRefT))
                )
                return f"{argname}.has_value() ? c10::make_optional(c10::asIntArrayRefSlow(*{argname})) : c10::nullopt"
        elif goal.type == BaseCType(optionalSymIntArrayRefT):
            # TODO: You might also want to solve this from longSymVec_ctype or
            # an optional version of it
            argname = direct_solve(
                NamedCType(goal.name, BaseCType(optionalIntArrayRefT))
            )
>>>>>>> 05d11281
            return f"{argname}.has_value() ? c10::make_optional(c10::fromIntArrayRef(*{argname})) : c10::nullopt"
        elif goal.type == BaseCType(optionalScalarRefT):
            return direct_solve(NamedCType(goal.name, optionalScalar_ctype))
        elif goal.type == BaseCType(optionalTensorRefT):
            return direct_solve(NamedCType(goal.name, optionalTensor_ctype))

        # Note [translation from C++ reference to value types]
        # The below cases are all for when we have an argument with a reference type,
        # and a corresponding goal with a value type.
        # These are needed when we populate the inputs to a lambda capture and we need
        # to guarantee the lifetime of each captured argument.
        # We guard it with an explicit kwarg because converting to a value type is expensive
        # (O(n)) to convert from IntArrayRef to vector<int>),
        # so the caller of translate() should be explicit that they need it.
        if allow_expensive_conversions:
            if goal.type == VectorCType(BaseCType(longT)):
                intArrayRef_ctype = NamedCType(goal.name, BaseCType(intArrayRefT))
                argname = direct_solve(intArrayRef_ctype)
                return f"{argname}.vec()"
            if goal.type == VectorCType(BaseCType(SymIntT)):
                symIntArrayRef_ctype = NamedCType(goal.name, BaseCType(symIntArrayRefT))
                argname = direct_solve(symIntArrayRef_ctype)
                return f"{argname}.vec()"
            elif goal.type == OptionalCType(VectorCType(BaseCType(longT))):
                optionalIntArrayRef_ctype = NamedCType(
                    goal.name, BaseCType(optionalIntArrayRefT)
                )
                argname = direct_solve(optionalIntArrayRef_ctype)
                return f"{argname}.has_value() ? c10::make_optional({argname}->vec()) : c10::nullopt"
            elif goal.type == OptionalCType(BaseCType(scalarT)):
                optionalScalarRef_ctype = NamedCType(
                    goal.name, BaseCType(optionalScalarRefT)
                )
                argname = direct_solve(optionalScalarRef_ctype)
                return f"{argname}.has_value() ? c10::make_optional({argname}) : c10::nullopt"
            elif goal.type == OptionalCType(BaseCType(scalarT)):
                optionalTensorRef_ctype = NamedCType(
                    goal.name, BaseCType(optionalTensorRefT)
                )
                argname = direct_solve(optionalTensorRef_ctype)
                return f"{argname}.has_value() ? c10::make_optional({argname}) : c10::nullopt"
            # Technically, we also need to handle cases of C++ containers holding reference types.
            # But there currently aren't any ops that require lambda capture codegen
            # With arguments like std::vector<IntArrayRef>.
            # If that changes, we'll have to add the translation here.

        # We allow const casting on tensors, since const-correctness is a bit broken for at::Tensor.
        # We could probably generalize this to non-tensor types too.
        if goal.type == MutRefCType(BaseCType(tensorT)):
            const_ref_tensor_ctype = NamedCType(
                goal.name, ConstRefCType(BaseCType(tensorT))
            )
            argname = direct_solve(const_ref_tensor_ctype)
            return f"const_cast<Tensor&>({argname})"

        unsat(goal)

    return [Expr(solve(g, direct=False), g) for g in goal_ctypes]<|MERGE_RESOLUTION|>--- conflicted
+++ resolved
@@ -360,16 +360,6 @@
             return f"{argname}.has_value() ? c10::make_optional({argname}->expect_int()) : c10::nullopt"
         elif goal.type == BaseCType(optionalIntArrayRefT):
             try:
-<<<<<<< HEAD
-                argname = direct_solve(NamedCType(goal.name, BaseCType(optionalSymIntArrayRefT)))
-                return f"{argname}.has_value() ? c10::make_optional(c10::asIntArrayRefSlow(*{argname})) : c10::nullopt"
-            except UnsatError:
-                return direct_solve(NamedCType(goal.name, optionalLongVec_ctype))
-        elif goal.type == BaseCType(optionalSymIntArrayRefT):
-            # TODO: You might also want to solve this from longSymVec_ctype or
-            # an optional version of it
-            argname = direct_solve(NamedCType(goal.name, BaseCType(optionalIntArrayRefT)))
-=======
                 return direct_solve(NamedCType(goal.name, optionalLongVec_ctype))
             except UnsatError:
                 argname = direct_solve(
@@ -382,7 +372,6 @@
             argname = direct_solve(
                 NamedCType(goal.name, BaseCType(optionalIntArrayRefT))
             )
->>>>>>> 05d11281
             return f"{argname}.has_value() ? c10::make_optional(c10::fromIntArrayRef(*{argname})) : c10::nullopt"
         elif goal.type == BaseCType(optionalScalarRefT):
             return direct_solve(NamedCType(goal.name, optionalScalar_ctype))
