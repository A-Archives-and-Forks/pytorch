# Owner(s): ["module: dynamo"]
from torch._dynamo import config
from torch._dynamo.testing import make_test_cls_with_patches

try:
    from . import (
        test_aot_autograd,
        test_ctx_manager,
        test_export,
        test_functions,
        test_higher_order_ops,
        test_misc,
        test_modules,
        test_repros,
        test_subgraphs,
    )
except ImportError:
    import test_aot_autograd
    import test_ctx_manager
    import test_export
    import test_functions
    import test_higher_order_ops
    import test_misc
    import test_modules
    import test_repros
    import test_subgraphs

import unittest


test_classes = {}

ALL_DYNAMIC_XFAILS = {
    "MiscTests": [],
    "ReproTests": [
        # Could not infer dtype of torch._C.SymIntNode
        "test_convert_boxes_to_pooler_format",
    ],
    "SubGraphTests": [
        "test_enumerate_not_break_graph",
    ],
}

XFAIL_HITS = 0


def make_dynamic_cls(cls, *, static_default=False):
    suffix = "_dynamic_shapes"
    if static_default:
        suffix += "_static_default"

    cls_prefix = "DynamicShapes"
    if static_default:
        cls_prefix = f"StaticDefault{cls_prefix}"

    test_class = make_test_cls_with_patches(
        cls,
        cls_prefix,
        suffix,
        (config, "dynamic_shapes", True),
        (config, "assume_static_by_default", static_default),
        (config, "specialize_int", static_default),
    )

    xfail_tests = ALL_DYNAMIC_XFAILS.get(cls.__name__)
    if xfail_tests is not None:
        global XFAIL_HITS
        XFAIL_HITS += 1
        for t in xfail_tests:
            unittest.expectedFailure(getattr(test_class, f"{t}{suffix}"))

    test_classes[test_class.__name__] = test_class
    # REMOVING THIS LINE WILL STOP TESTS FROM RUNNING
    globals()[test_class.__name__] = test_class
    return test_class


tests = [
    test_ctx_manager.CtxManagerTests,
    test_functions.FunctionTests,
    test_misc.MiscTests,
    test_repros.ReproTests,
    test_modules.NNModuleTests,
    test_export.ExportTests,
    test_subgraphs.SubGraphTests,
    test_higher_order_ops.HigherOrderOpTests,
<<<<<<< HEAD
    test_aot_autograd.AotAutogradFallbackTests,
=======
>>>>>>> bc1d20fa
]
for test in tests:
    make_dynamic_cls(test)
    make_dynamic_cls(test, static_default=True)

assert XFAIL_HITS == len(ALL_DYNAMIC_XFAILS) * 2

# Single config failures

unittest.expectedFailure(
    DynamicShapesMiscTests.test_change_backends_dynamic_shapes
    # '__torch__.torch.SymInt (of Python compilation unit at: 0x4c9c0e0)'
    # object has no attribute or method '__ne__'
    # NB: I don't think this ever can actually work, cuz TorchScript
    # can't deal with SymInt inputs
)


unittest.expectedFailure(
    DynamicShapesMiscTests.test_slice_input_dynamic_shapes
    # NotImplementedError: SymNodeVariable() is not a constant
)

unittest.expectedFailure(
    DynamicShapesNNModuleTests.test_lazy_module1_dynamic_shapes
    # RuntimeError: SymIntArrayRef expected to contain only concrete integers
)

unittest.expectedFailure(
    DynamicShapesNNModuleTests.test_lazy_module2_dynamic_shapes
    # RuntimeError: SymIntArrayRef expected to contain only concrete integers
)

unittest.expectedFailure(
    DynamicShapesNNModuleTests.test_lazy_module3_dynamic_shapes
    # RuntimeError: SymIntArrayRef expected to contain only concrete integers
)

unittest.expectedFailure(
    DynamicShapesNNModuleTests.test_lazy_module4_dynamic_shapes
    # RuntimeError: SymIntArrayRef expected to contain only concrete integers
)

unittest.expectedFailure(
    DynamicShapesNNModuleTests.test_lazy_module5_dynamic_shapes
    # RuntimeError: SymIntArrayRef expected to contain only concrete integers
)

unittest.expectedFailure(
    DynamicShapesNNModuleTests.test_lazy_module6_dynamic_shapes
    # RuntimeError: SymIntArrayRef expected to contain only concrete integers
)

if __name__ == "__main__":
    from torch._dynamo.test_case import run_tests

    run_tests()<|MERGE_RESOLUTION|>--- conflicted
+++ resolved
@@ -84,10 +84,7 @@
     test_export.ExportTests,
     test_subgraphs.SubGraphTests,
     test_higher_order_ops.HigherOrderOpTests,
-<<<<<<< HEAD
     test_aot_autograd.AotAutogradFallbackTests,
-=======
->>>>>>> bc1d20fa
 ]
 for test in tests:
     make_dynamic_cls(test)
