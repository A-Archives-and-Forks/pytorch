# Owner(s): ["oncall: distributed"]

from copy import deepcopy
from functools import wraps
from typing import List

import numpy as np
import torch
import torch.nn as nn
<<<<<<< HEAD
from torch.distributed._spmd.api import Schema, SPMD
=======
from torch.distributed._spmd.api import (
    COMPILED_OBJECT_KEY,
    Override,
    Schema,
    SPMD,
    compile,
)
>>>>>>> 2f86c9bc
from torch.distributed._spmd.comm_tensor import CommTensor
from torch.distributed._tensor import DeviceMesh, Replicate
from torch.distributed.distributed_c10d import get_global_rank, get_world_size
from torch.fx.experimental.proxy_tensor import make_fx
from torch.nn.parallel import DistributedDataParallel as DDP
from torch.testing._internal.common_utils import run_tests
from torch.testing._internal.distributed._tensor.common_dtensor import (
    DTensorTestBase,
    with_comms as base_with_comms,
)


def with_comms(func):
    @base_with_comms
    @wraps(func)
    def wrapper(self, *args, **kwargs):
        # make sure we set different random seeds for each rank
        # otherwise we dont need DDP / SPMD
        # (we would have the same parameters and inputs everywhere)
        torch.manual_seed(torch.distributed.get_rank())
        return func(self, *args, **kwargs)

    return wrapper


class TraceDeviceMeshTestBase:
    def _test_tracing_all_reduce_nd(self, mesh_tensor):
        mesh = DeviceMesh(self.device_type, mesh_tensor)
        local_tensor = torch.ones(3, 3, device=self.device_type) * self.rank

        # check all dim groups
        dim_to_subgroups = mesh.get_dim_groups()
        for dim, dim_group in enumerate(dim_to_subgroups):
            dim_group_size = get_world_size(dim_group)
            global_ranks = [
                get_global_rank(dim_group, i) for i in range(dim_group_size)
            ]

            def fn(tensor: torch.Tensor):
                tensor = mesh.all_reduce(tensor, mesh_dim=dim)
                # multiply with 1 to trigger wait on read during tracing.
                return tensor * 1

            # use a local_tensor + 1 for tracing to make sure that we are not
            # simply replaying recorded tensor value
            traced_fn = make_fx(fn)(local_tensor + 1)

            # execute traced DeviceMesh communication
            reduced_tensor = traced_fn(local_tensor.clone())
            res_num = sum(global_ranks)
            self.assertEqual(reduced_tensor, torch.ones(3, 3) * res_num)

    def _test_broadcast_nd(self, mesh_tensor):
        mesh = DeviceMesh(self.device_type, mesh_tensor)

        # check all dim groups
        dim_to_subgroups = mesh.get_dim_groups()
        for dim, dim_group in enumerate(dim_to_subgroups):
            dim_group_size = get_world_size(dim_group)
            global_ranks = [
                get_global_rank(dim_group, i) for i in range(dim_group_size)
            ]

            def fn(tensor: torch.Tensor):
                received_tensor = CommTensor(tensor.clone())
                mesh.broadcast(received_tensor, mesh_dim=dim)
                # multiply with 1 to trigger wait on read during tracing.
                return received_tensor * 1

            local_tensor = torch.ones(3, 3, device=self.device_type) * self.rank
            # use a local_tensor + 1 for tracing to make sure that we are not
            # simply replaying recorded tensor value
            traced_fn = make_fx(fn)(local_tensor + 1)

            # execute traced DeviceMesh communication
            received_tensor = traced_fn(local_tensor)
            res_num = global_ranks[0]
            self.assertEqual(received_tensor, torch.ones(3, 3) * res_num)

    def _test_scatter_nd(self, mesh_tensor):
        mesh = DeviceMesh(self.device_type, mesh_tensor)

        # check all dim groups
        dim_to_subgroups = mesh.get_dim_groups()
        for dim, dim_group in enumerate(dim_to_subgroups):
            dim_group_size = get_world_size(dim_group)
            global_ranks = [
                get_global_rank(dim_group, i) for i in range(dim_group_size)
            ]
            scattered_tensors = [
                torch.ones(3, 3, device=self.device_type) * global_rank
                for global_rank in global_ranks
            ]

            def fn(to_receive: torch.Tensor, to_scatter: List[torch.Tensor]):
                to_scatter = [CommTensor(t) for t in to_scatter]
                to_receive = CommTensor(to_receive)
                mesh.scatter(to_receive, to_scatter, mesh_dim=dim)
                # multiply with 1 to trigger wait on read during tracing.
                return to_receive * 1

            # use a local_tensor + 1 for tracing to make sure that we are not
            # simply replaying recorded tensor value
            to_receive = torch.empty_like(
                scattered_tensors[mesh.get_coordinate()[dim]]
            )
            traced_fn = make_fx(fn)(to_receive, [t + 1 for t in scattered_tensors])

            received_tensor = traced_fn(to_receive, scattered_tensors)
            self.assertEqual(received_tensor, torch.ones(3, 3) * self.rank)

    def _test_all_gather_nd(self, mesh_tensor):
        mesh = DeviceMesh(self.device_type, mesh_tensor)
        # each rank have its own tensor, all_gather gives a big tensor
        local_tensor = torch.ones(3, 3, device=self.device_type) * self.rank

        dim_to_subgroups = mesh.get_dim_groups()
        for dim, dim_group in enumerate(dim_to_subgroups):
            dim_group_size = get_world_size(dim_group)
            global_ranks = [
                get_global_rank(dim_group, i) for i in range(dim_group_size)
            ]

            gathered_list = [
                torch.empty_like(local_tensor) for _ in range(dim_group_size)
            ]

            def fn(gathered_list: List[torch.Tensor], tensor: torch.Tensor):
                gathered_list = [CommTensor(t) for t in gathered_list]
                tensor = CommTensor(tensor)
                mesh.all_gather(gathered_list, tensor, mesh_dim=dim)
                return [t * 1 for t in gathered_list]

            # use a local_tensor + 1 for tracing to make sure that we are not
            # simply replaying recorded tensor value
            traced_fn = make_fx(fn)(gathered_list, local_tensor + 1)
            gathered_list = traced_fn(gathered_list, local_tensor)

            self.assertEqual(len(gathered_list), dim_group_size)
            for idx, gathered_tensor in enumerate(gathered_list):
                self.assertEqual(gathered_tensor, torch.ones(3, 3) * global_ranks[idx])


class TraceDeviceMesh3DTest(DTensorTestBase, TraceDeviceMeshTestBase):
    @property
    def world_size(self):
        return 8

    @with_comms
    def test_tracing_all_reduce_nd(self):
        self._test_tracing_all_reduce_nd(torch.arange(8).reshape(2, 2, 2))

    @with_comms
    def test_broadcast_nd(self):
        self._test_broadcast_nd(torch.arange(8).reshape(2, 2, 2))

    @with_comms
    def test_scatter_nd(self):
        self._test_scatter_nd(torch.arange(8).reshape(2, 2, 2))

    @with_comms
    def test_all_gather_nd(self):
        self._test_all_gather_nd(torch.arange(8).reshape(2, 2, 2))


class TraceDeviceMesh2DTest(DTensorTestBase, TraceDeviceMeshTestBase):
    @property
    def world_size(self):
        return 4

    @with_comms
    def test_tracing_all_reduce_nd(self):
        self._test_tracing_all_reduce_nd(torch.arange(4).reshape(2, 2))

    @with_comms
    def test_broadcast_nd(self):
        self._test_broadcast_nd(torch.arange(4).reshape(2, 2))

    @with_comms
    def test_scatter_nd(self):
        self._test_scatter_nd(torch.arange(4).reshape(2, 2))

    @with_comms
    def test_all_gather_nd(self):
        self._test_all_gather_nd(torch.arange(4).reshape(2, 2))


class TraceModuleTest(DTensorTestBase):
    @property
    def world_size(self):
        return 2

    def _test_trace_replicate(self, model: nn.Module, x, *args, **kwargs):
        # if x.device.type == "cuda":
        ddp = DDP(deepcopy(model))
        spmd = SPMD(
            deepcopy(model),
            schema=Schema(
                mesh=DeviceMesh(self.device_type, torch.arange(self.world_size)),
                placements=[Replicate()],
            ),
            input_schemas=kwargs["inp_schemas"] if "inp_schemas" in kwargs else None,
        )
        if "inp_schemas" in kwargs:
            del kwargs["inp_schemas"]
        only_fw = False
        if "only_fw" in kwargs:
            only_fw = kwargs["only_fw"]
            del kwargs["only_fw"]
        if only_fw:
            output_ddp = ddp(x, *args, **kwargs)
            output_spmd = spmd(x, *args, **kwargs)
            self.assertTrue(output_ddp.size(), output_spmd.size())
            return
        ddp(x, *args, **kwargs).sum().backward()
        spmd(x, *args, **kwargs).sum().backward()
        for p1, p2 in zip(ddp.parameters(), spmd.parameters()):
            # DDP divides gradients by world size to compute average, but
            # _Partial tensor shouldn't do that automatically. Hence explicitly
            # do division here.
            self.assertTrue(
                p1.grad.allclose(p2.grad / self.world_size) or p1.grad.allclose(p2.grad)
            )

    @with_comms
    def test_torch_cat(self):
        x = torch.rand((2, 4)).to(self.device_type)

        class Model(torch.nn.Module):
            def __init__(self):
                super().__init__()
                self.w = torch.nn.Parameter(torch.rand((2, 4)))

            def forward(self, x):
                # TODO(anj): Using self.w and ignoring x results in an allgather call
                # that we have not yet supported.
                return torch.cat((self.w, self.w), 0)

        model = Model().to(self.device_type)
        inp_kwargs = {}
        inp_kwargs["inp_schemas"] = [
            Schema(
                mesh=DeviceMesh(self.device_type, torch.arange(self.world_size)),
                placements=[Replicate()],
            )
        ]
        self._test_trace_replicate(
            Model().to(self.device_type),
            torch.rand((2, 4)).to(self.device_type),
            **inp_kwargs,
        )

    @with_comms
    def test_layer_norm_fw(self):
        # This test is for get_item support. layer_norm contains
        # tuples in its output which means we need to support get_item.
        input_dims = []

        input = np.random.randn(4, 5).astype(np.float32)
        model = nn.LayerNorm(input.shape[1:]).to(self.device_type)
        pt_input = torch.tensor(input, dtype=torch.float).to(self.device_type)
        self._test_trace_replicate(model, pt_input)

    @with_comms
    def test_baked_in_shape(self):
        class LCE(torch.nn.Module):
            def __init__(self):
                super().__init__()
                torch.manual_seed(5)
                self.w = torch.nn.Parameter(torch.rand((5, 10)))
                self.b = torch.nn.Parameter(torch.rand((5)))

            def forward(self, x, *args, **kwargs):
                # the code below will bake in the shape of x_t as arguments to expand
                x_t = x.permute(0, 2, 1)
                y_t = kwargs["dict_test"]["value"].expand(x_t.shape) + args[0][
                    0
                ].expand(x_t.shape)
                # code below triggers an "expand" with shape baked in.
                return torch.nn.functional.linear(y_t, self.w, self.b)

        model = LCE().to(self.device_type)
        x = torch.randn(2, 10, 80).to(self.device_type)
        y = torch.randn(2, 80, 10).to(self.device_type)
        z = torch.randn(2, 80, 10).to(self.device_type)
        self._test_trace_replicate(model, x, [y], dict_test={"value": z})

    @with_comms
    def test_sequential(self):
        model = nn.Sequential(*[nn.Linear(10, 10) for _ in range(2)]).to(
            self.device_type
        )
        x = torch.randn(2, 10).to(self.device_type)
        self._test_trace_replicate(model, x)

    @with_comms
    def test_parallel(self):
        class Model(nn.Module):
            def __init__(self):
                super().__init__()
                self.module_list = nn.ModuleList([nn.Linear(10, 10) for _ in range(2)])

            def forward(self, x):
                return sum([m(x) for m in self.module_list])

        model = Model().to(self.device_type)
        x = torch.randn(2, 10).to(self.device_type)
        self._test_trace_replicate(model, x)

    @with_comms
    def test_hybrid(self):
        bottom_model = nn.Sequential(
            nn.Linear(4, 8),
            nn.Softmax(),
        ).to(self.device_type)

        top_model = nn.Sequential(
            nn.Linear(8, 2),
            nn.Softmax(),
        ).to(self.device_type)

        hybrid = nn.Sequential(
            DDP(deepcopy(bottom_model)),
            SPMD(
                deepcopy(top_model),
                schema=Schema(
                    mesh=DeviceMesh(self.device_type, torch.arange(self.world_size)),
                    placements=[Replicate()],
                ),
            ),
        )
        ddp = DDP(nn.Sequential(deepcopy(bottom_model), deepcopy(top_model)))
        input = torch.randn(12, 4).to(self.device_type)

        ddp(input).sum().backward()
        hybrid(input).sum().backward()
        for p1, p2 in zip(ddp.parameters(), hybrid.parameters()):
            # DDP divides gradients by world size to compute average, but
            # _Partial tensor shouldn't do that automatically. Hence explicitly
            # do division here.
            self.assertTrue(
                p1.grad.allclose(p2.grad / self.world_size) or p1.grad.allclose(p2.grad)
            )


<<<<<<< HEAD
=======
class DataDependentModule(nn.Module):
    def __init__(self, world_size):
        super().__init__()
        self.world_size = world_size

    def forward(self, x: torch.Tensor) -> torch.Tensor:
        raise RuntimeError(
            "This eager implementation shouldn't be executed."
            "This implementation is just an example of how to get around "
            "data-dependant user-defined modules. "
        )
        shape = x.shape
        x = x.view(-1)
        positive = x[x >= 0]
        negative = x[x < 0]

        in_sizes = torch.tensor(
            [positive.numel(), negative.numel()], dtype=torch.int32
        )
        out_sizes = torch.empty_like(in_sizes)
        dist.all_to_all_single(
            out_sizes,
            in_sizes,
            output_split_sizes=[1, 1],
            input_split_sizes=[1, 1],
        )

        xs = [positive, negative]
        ys = [
            torch.Tensor(out_sizes[i].item()) for i in range(out_sizes.numel())
        ]
        dist.all_to_all(ys, xs)

        # some dummy compute
        for y in ys:
            y.add_(1)

        dist.all_to_all(xs, ys)

        return torch.cat(xs).reshape(shape)


class DummyModel(nn.Module):
    def __init__(self, world_size):
        super().__init__()
        self.l1 = nn.Linear(10, 10)
        self.ddm = DataDependentModule(world_size)
        self.l2 = nn.Linear(10, 10)
        self.relu = nn.ReLU()

    def forward(self, x):
        assert len(x.size()) == 2

        return self.relu(self.l2(self.ddm(self.l1(x))))


def ddm(x: torch.Tensor) -> torch.Tensor:
    return x


def ddm_backward(grad: torch.Tensor) -> torch.Tensor:
    return grad


dummy_lib = torch.library.Library("dummy", "DEF")
dummy_lib.define("ddm(Tensor x) -> Tensor")
dummy_lib.impl("ddm", ddm, "CompositeExplicitAutograd")
dummy_lib.define("ddm_backward(Tensor x) -> Tensor")
dummy_lib.impl("ddm_backward", ddm_backward, "CompositeExplicitAutograd")


def _identity_prop_rule(op_schema: OpSchema) -> OutputSharding:
    (x,) = op_schema.args_schema
    assert isinstance(x, DTensorSpec), f"expecting DTensorSpec but got {x}"

    return OutputSharding(output_spec=DTensorSpec(x.mesh, x.placements))


@register_prop_rule(torch.ops.dummy.ddm.default)
def _prop_ddm(op_schema: OpSchema) -> OutputSharding:
    return _identity_prop_rule(op_schema)


@register_prop_rule(torch.ops.dummy.ddm_backward.default)
def _prop_ddm_backward(op_schema: OpSchema) -> OutputSharding:
    return _identity_prop_rule(op_schema)


class DDMFunction(torch.autograd.Function):
    @staticmethod
    def forward(ctx: Any, x: torch.Tensor) -> torch.Tensor:
        return torch.ops.dummy.ddm(x)

    @staticmethod
    def backward(ctx: Any, grad_x: torch.Tensor) -> torch.Tensor:
        return torch.ops.dummy.ddm_backward(grad_x)


class DummyDDM(nn.Module):
    def __init__(self):
        super().__init__()

    def forward(self, x):
        return DDMFunction.apply(x)


class TraceTrainStepTest(DTensorTestBase):
    @property
    def world_size(self):
        return 2

    @skip_if_lt_x_gpu(2)
    @with_comms
    def test_train_step_simple(self):
        @compile()
        def train_step(mod, inp):
            mod(inp).sum().backward()
            return [p.grad for p in mod.parameters()]

        rank = torch.distributed.get_rank()
        inp = torch.randn(2, 10).cuda(rank)
        # FIXME(@mrshenli): remove manual seed once dist.compile can synchronize
        # module parameters.
        torch.manual_seed(0)
        mod = nn.Linear(10, 10).cuda(rank)

        ddp_mod = DDP(deepcopy(mod), device_ids=[rank])
        ddp_inp = deepcopy(inp)

        grads = train_step(mod, inp)
        ddp_mod(ddp_inp).sum().backward()

        for g1, p2 in zip(grads, ddp_mod.parameters()):
            # FIXME(@mrshenli): DDP by default divides gradients by world size.
            # Should we match that behavior?
            self.assertEqual(g1 / self.world_size, p2.grad)

    def _test_optimizer(self, mod, ddp_mod, opt, ddp_opt, inp, train_step):
        ddp_inp = deepcopy(inp)

        # materialize optimizer states
        mod(inp).sum().backward()
        opt.step()
        opt.zero_grad()

        ddp_mod(ddp_inp).sum().backward()
        ddp_opt.step()
        ddp_opt.zero_grad()

        # test parameter parity
        train_step(mod, opt, inp)

        ddp_mod(ddp_inp).sum().backward()
        # FIXME(@mrshenli): DDP by default divides grads by world size, but
        # torch.distributed.compile does not do that yet.
        with torch.no_grad():
            for p in ddp_mod.parameters():
                p.grad *= self.world_size
        ddp_opt.step()

        for p1, p2 in zip(mod.parameters(), ddp_mod.parameters()):
            self.assertEqual(p1, p2)

    @skip_if_lt_x_gpu(2)
    @with_comms
    def test_sgd(self):
        @compile()
        def train_step(mod, opt, inp):
            mod(inp).sum().backward()
            opt.step()

        rank = torch.distributed.get_rank()
        # FIXME(@mrshenli): remove manual seed once dist.compile can synchronize
        # module parameters.
        torch.manual_seed(1)
        # FIXME(@mrshenli): gradients for bias is missing
        mod = nn.Linear(10, 10, bias=False).cuda(rank)
        # FIXME(@mrshenli): we have to enable foreach to get better perf
        opt = torch.optim.SGD(mod.parameters(), lr=0.01, foreach=False)
        inp = torch.randn(2, 10).cuda(rank)

        ddp_mod = DDP(deepcopy(mod), device_ids=[rank])
        ddp_opt = torch.optim.SGD(ddp_mod.parameters(), lr=0.01, foreach=False)
        self._test_optimizer(mod, ddp_mod, opt, ddp_opt, inp, train_step)

    @skip_if_lt_x_gpu(2)
    @with_comms
    def test_adam(self):
        @compile()
        def train_step(mod, opt, inp):
            mod(inp).sum().backward()
            opt.step()

        rank = torch.distributed.get_rank()
        # FIXME(@mrshenli): remove manual seed once dist.compile can synchronize
        # module parameters.
        torch.manual_seed(0)
        # FIXME(@mrshenli): gradients for bias is missing
        mod = nn.Linear(10, 10, bias=False).cuda(rank)
        # FIXME(@mrshenli): we have to enable foreach to get better perf
        opt = torch.optim.Adam(
            mod.parameters(), lr=0.01, foreach=False, capturable=True
        )
        inp = torch.randn(2, 10).cuda(rank)

        ddp_mod = DDP(deepcopy(mod), device_ids=[rank])
        ddp_opt = torch.optim.Adam(ddp_mod.parameters(), lr=0.01, foreach=False)
        self._test_optimizer(mod, ddp_mod, opt, ddp_opt, inp, train_step)

    @skip_if_lt_x_gpu(2)
    @with_comms
    def test_train_step_override(self):
        transform_targets = []

        class DDMOverride(Override):
            def replacement(
                self, orig_submodule: torch.nn.Module
            ) -> torch.nn.Module:
                return DummyDDM()

            def transform(
                self, gm: fx.GraphModule, schema_map: Dict[str, Schema]
            ) -> fx.Graph:
                nonlocal transform_targets
                for node in gm.graph.nodes:
                    if node.target in [
                        torch.ops.dummy.ddm.default,
                        torch.ops.dummy.ddm_backward.default,
                    ]:
                        transform_targets.append(node.target)
                        # N.B.: this is not a complete subgraph representing
                        # original logic, as we are testing the ability to
                        # modify graph after DTensor expansion.
                        with gm.graph.inserting_before(node):
                            new_node = gm.graph.call_function(
                                torch.add, args=node.args
                            )
                        node.replace_all_uses_with(new_node)

                gm.graph.lint()
                gm.graph.eliminate_dead_code()

                return gm

        @compile(module_override={DataDependentModule: DDMOverride()})
        def train_step(mod, opt, inp):
            mod(inp).sum().backward()
            opt.step()

        rank = torch.distributed.get_rank()
        mod = DummyModel(self.world_size).cuda(rank)
        opt = torch.optim.SGD(mod.parameters(), lr=0.01, foreach=False)
        # FIXME: symbolic tracing treats bs=1 as constant, have to use bs > 1.
        inp = torch.randn(4, 10).cuda(rank)
        train_step(mod, opt, inp)

        # checking transforms are indeed invoked.
        self.assertEqual(
            transform_targets,
            [torch.ops.dummy.ddm.default, torch.ops.dummy.ddm_backward.default],
        )

    @skip_if_lt_x_gpu(2)
    @with_comms
    def test_gm_cache_and_transformation(self):
        class GraphOptimization:
            def __init__(self):
                self.call_count = 0

            def __call__(self, gm: fx.GraphModule) -> fx.GraphModule:
                self.call_count += 1
                return gm

        graph_optimization = GraphOptimization()

        @compile(gm_transformation=graph_optimization)
        def train_step(mod, opt, inp):
            mod(inp).sum().backward()
            opt.step()

        rank = torch.distributed.get_rank()
        torch.manual_seed(0)
        mod = nn.Linear(10, 10, bias=False).cuda(rank)
        opt = torch.optim.Adam(
            mod.parameters(), lr=0.01, foreach=False, capturable=True
        )
        inp = torch.randn(2, 10).cuda(rank)

        # materialize optimizer states
        mod(inp).sum().backward()
        opt.step()
        opt.zero_grad()

        train_step(mod, opt, inp)
        self.assertEqual(graph_optimization.call_count, 1)
        gm = train_step.__dict__[COMPILED_OBJECT_KEY].gm
        train_step(mod, opt, inp)
        self.assertEqual(id(gm), id(train_step.__dict__[COMPILED_OBJECT_KEY].gm))
        self.assertEqual(graph_optimization.call_count, 1)


>>>>>>> 2f86c9bc
if __name__ == "__main__":
    run_tests()<|MERGE_RESOLUTION|>--- conflicted
+++ resolved
@@ -2,14 +2,13 @@
 
 from copy import deepcopy
 from functools import wraps
-from typing import List
+from typing import Any, Dict, List
 
 import numpy as np
 import torch
+import torch.distributed as dist
+import torch.fx as fx
 import torch.nn as nn
-<<<<<<< HEAD
-from torch.distributed._spmd.api import Schema, SPMD
-=======
 from torch.distributed._spmd.api import (
     COMPILED_OBJECT_KEY,
     Override,
@@ -17,12 +16,15 @@
     SPMD,
     compile,
 )
->>>>>>> 2f86c9bc
 from torch.distributed._spmd.comm_tensor import CommTensor
 from torch.distributed._tensor import DeviceMesh, Replicate
+from torch.distributed._tensor.ops.utils import register_prop_rule
+from torch.distributed._tensor.op_schema import OpSchema, OutputSharding
+from torch.distributed._tensor.placement_types import DTensorSpec
 from torch.distributed.distributed_c10d import get_global_rank, get_world_size
 from torch.fx.experimental.proxy_tensor import make_fx
 from torch.nn.parallel import DistributedDataParallel as DDP
+from torch.testing._internal.common_distributed import skip_if_lt_x_gpu
 from torch.testing._internal.common_utils import run_tests
 from torch.testing._internal.distributed._tensor.common_dtensor import (
     DTensorTestBase,
@@ -124,7 +126,9 @@
             to_receive = torch.empty_like(
                 scattered_tensors[mesh.get_coordinate()[dim]]
             )
-            traced_fn = make_fx(fn)(to_receive, [t + 1 for t in scattered_tensors])
+            traced_fn = make_fx(fn)(
+                to_receive, [t + 1 for t in scattered_tensors]
+            )
 
             received_tensor = traced_fn(to_receive, scattered_tensors)
             self.assertEqual(received_tensor, torch.ones(3, 3) * self.rank)
@@ -158,7 +162,9 @@
 
             self.assertEqual(len(gathered_list), dim_group_size)
             for idx, gathered_tensor in enumerate(gathered_list):
-                self.assertEqual(gathered_tensor, torch.ones(3, 3) * global_ranks[idx])
+                self.assertEqual(
+                    gathered_tensor, torch.ones(3, 3) * global_ranks[idx]
+                )
 
 
 class TraceDeviceMesh3DTest(DTensorTestBase, TraceDeviceMeshTestBase):
@@ -216,10 +222,14 @@
         spmd = SPMD(
             deepcopy(model),
             schema=Schema(
-                mesh=DeviceMesh(self.device_type, torch.arange(self.world_size)),
+                mesh=DeviceMesh(
+                    self.device_type, torch.arange(self.world_size)
+                ),
                 placements=[Replicate()],
             ),
-            input_schemas=kwargs["inp_schemas"] if "inp_schemas" in kwargs else None,
+            input_schemas=kwargs["inp_schemas"]
+            if "inp_schemas" in kwargs
+            else None,
         )
         if "inp_schemas" in kwargs:
             del kwargs["inp_schemas"]
@@ -239,7 +249,8 @@
             # _Partial tensor shouldn't do that automatically. Hence explicitly
             # do division here.
             self.assertTrue(
-                p1.grad.allclose(p2.grad / self.world_size) or p1.grad.allclose(p2.grad)
+                p1.grad.allclose(p2.grad / self.world_size)
+                or p1.grad.allclose(p2.grad)
             )
 
     @with_comms
@@ -260,7 +271,9 @@
         inp_kwargs = {}
         inp_kwargs["inp_schemas"] = [
             Schema(
-                mesh=DeviceMesh(self.device_type, torch.arange(self.world_size)),
+                mesh=DeviceMesh(
+                    self.device_type, torch.arange(self.world_size)
+                ),
                 placements=[Replicate()],
             )
         ]
@@ -318,7 +331,9 @@
         class Model(nn.Module):
             def __init__(self):
                 super().__init__()
-                self.module_list = nn.ModuleList([nn.Linear(10, 10) for _ in range(2)])
+                self.module_list = nn.ModuleList(
+                    [nn.Linear(10, 10) for _ in range(2)]
+                )
 
             def forward(self, x):
                 return sum([m(x) for m in self.module_list])
@@ -344,7 +359,9 @@
             SPMD(
                 deepcopy(top_model),
                 schema=Schema(
-                    mesh=DeviceMesh(self.device_type, torch.arange(self.world_size)),
+                    mesh=DeviceMesh(
+                        self.device_type, torch.arange(self.world_size)
+                    ),
                     placements=[Replicate()],
                 ),
             ),
@@ -359,12 +376,11 @@
             # _Partial tensor shouldn't do that automatically. Hence explicitly
             # do division here.
             self.assertTrue(
-                p1.grad.allclose(p2.grad / self.world_size) or p1.grad.allclose(p2.grad)
+                p1.grad.allclose(p2.grad / self.world_size)
+                or p1.grad.allclose(p2.grad)
             )
 
 
-<<<<<<< HEAD
-=======
 class DataDependentModule(nn.Module):
     def __init__(self, world_size):
         super().__init__()
@@ -666,6 +682,5 @@
         self.assertEqual(graph_optimization.call_count, 1)
 
 
->>>>>>> 2f86c9bc
 if __name__ == "__main__":
     run_tests()