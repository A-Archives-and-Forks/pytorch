--- conflicted
+++ resolved
@@ -85,16 +85,11 @@
         try:
             func = getattr(tests, test_name)
             assert callable(func), "not a callable"
-<<<<<<< HEAD
-            code = test_torchinductor.run_and_get_cpp_code(func)
-            self.assertEqual("CppWrapperCodeCache" in code, True)
-=======
             func = slowTest(func) if slow else func
             code = test_torchinductor.run_and_get_cpp_code(
                 func, *func_inputs if func_inputs else []
             )
-            self.assertEqual("load_inline" in code, True)
->>>>>>> 315bbcd0
+            self.assertEqual("CppWrapperCodeCache" in code, True)
         finally:
             tests.tearDown()
             tests.tearDownClass()
