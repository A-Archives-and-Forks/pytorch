--- conflicted
+++ resolved
@@ -203,7 +203,6 @@
 
         self._check_common(sfdp_pattern_6, contains=False, has_dropout=True)
 
-<<<<<<< HEAD
     def test_sdpa_rewriter_7(self):
         def sfdp_pattern_7(query, key, value):
             q = query.permute(0, 2, 1, 3)
@@ -287,8 +286,6 @@
         self._check_common(sfdp_pattern_10, args)
 
     @config.patch(fallback_random=True, lowmem_dropout=False)
-=======
->>>>>>> 3bbf0683
     def test_pattern_fails_with_tensor_factor(self):
         # https://github.com/pytorch/pytorch/issues/99124
         class Model(torch.nn.Module):
