--- conflicted
+++ resolved
@@ -105,11 +105,7 @@
 
             def forward(self, x):
                 x = torch.ops.aten.add(x, 1.0, alpha=2.0)
-<<<<<<< HEAD
                 return self.sigmoid(x)
-=======
-                return x
->>>>>>> 078a7b04
 
         self.run_test_with_fx_to_onnx_exporter(SigmoidAddModel(), (x,))
 
