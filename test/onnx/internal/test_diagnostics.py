--- conflicted
+++ resolved
@@ -192,9 +192,6 @@
             self._sample_rule,
             sample_level,
         ):
-<<<<<<< HEAD
-            diagnostics.context.diagnose(sample_rule, sample_level, ("foo",))
-=======
             diagnostics.context.diagnose(self._sample_rule, sample_level)
 
     def test_diagnostics_records_python_call_stack(self):
@@ -225,7 +222,6 @@
                 for message in frame_messages
             )
         )
->>>>>>> 60e59c07
 
 
 @dataclasses.dataclass
@@ -245,31 +241,17 @@
     def setUp(self):
         self.engine = infra.DiagnosticEngine()
         self.rules = _RuleCollectionForTest()
-        self.diagnostic_tool = infra.DiagnosticTool("test_tool", "1.0.0", self.rules)
         with contextlib.ExitStack() as stack:
             self.context = stack.enter_context(
-                self.engine.create_diagnostic_context(self.diagnostic_tool)
+                self.engine.create_diagnostic_context("test", "1.0.0")
             )
             self.addCleanup(stack.pop_all().close)
         return super().setUp()
 
-    def test_diagnose_raises_value_error_when_rule_not_supported(self):
-        rule_id = "0"
-        rule_name = "nonexistent-rule"
-        with self.assertRaisesRegex(
-            ValueError,
-            f"Rule '{rule_id}:{rule_name}' is not supported by this tool "
-            f"'{self.diagnostic_tool.name} {self.diagnostic_tool.version}'.",
-        ):
-            self.context.diagnose(
-                infra.Rule(id=rule_id, name=rule_name, message_default_template=""),
-                infra.Level.WARNING,
-            )
-
     def test_diagnostics_engine_records_diagnosis_reported_in_nested_contexts(
         self,
     ):
-        with self.engine.create_diagnostic_context(self.diagnostic_tool) as context:
+        with self.engine.create_diagnostic_context("inner_test", "1.0.1") as context:
             context.diagnose(self.rules.rule_without_message_args, infra.Level.WARNING)
             sarif_log = self.engine.sarif_log()
             self.assertEqual(len(sarif_log.runs), 2)
@@ -299,9 +281,7 @@
         )
 
         with self.engine.create_diagnostic_context(
-            tool=infra.DiagnosticTool(
-                name="custom_tool", version="1.0", rules=custom_rules
-            )
+            "custom_rules", "1.0"
         ) as diagnostic_context:
             with assert_all_diagnostics(
                 self,
@@ -318,20 +298,6 @@
                     custom_rules.custom_rule_2, infra.Level.ERROR  # type: ignore[attr-defined]
                 )
 
-    def test_diagnostic_tool_raises_type_error_when_diagnostic_type_is_invalid(
-        self,
-    ):
-        with self.assertRaisesRegex(
-            TypeError,
-            "Expected diagnostic_type to be a subclass of Diagnostic, but got",
-        ):
-            _ = infra.DiagnosticTool(
-                "custom_tool",
-                "1.0",
-                self.rules,
-                diagnostic_type=int,
-            )
-
 
 if __name__ == "__main__":
     common_utils.run_tests()