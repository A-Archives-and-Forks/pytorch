--- conflicted
+++ resolved
@@ -14,15 +14,17 @@
 import argparse
 import gc
 
+
 DEVICE = "cuda"
 torch.set_printoptions(
-    precision=3,
+    precision=2,
     threshold=None,
-    edgeitems=32,
+    edgeitems=16,
     linewidth=480,
     profile=None,
     sci_mode=False,
 )
+oldA = None
 
 
 # helper model definition for pruner
@@ -49,7 +51,7 @@
             [1, 0, 0, 1],
             [0, 1, 1, 0],
             [0, 1, 0, 1],
-            [0, 0, 1, 1],
+            [1, 0, 1, 0],
         ]
         if i is None:
             i = random.randint(0, len(choices) - 1)
@@ -58,15 +60,188 @@
 
     mask_entries = []
     for i in range(m * (k // 4)):
-        choice = 5 if i == 33 else 0
-        mask_entries += random_mask_choice()
-
-    weight = torch.tensor(mask_entries, dtype=dtype, device=DEVICE).view(m, k).cuda()
+        mask_entries += random_mask_choice(i=1)
+
+    weight = torch.tensor(mask_entries, dtype=dtype, device=DEVICE).view(m, k).contiguous()
     return weight
 
+
+class SemiSparseTensor(torch.Tensor):
+    @staticmethod
+    def __new__(cls, wrapped_data, transpose=False):
+        kwargs = {}
+        kwargs["device"] = wrapped_data.device
+        kwargs["dtype"] = wrapped_data.dtype
+        kwargs["layout"] = wrapped_data.layout
+        kwargs["requires_grad"] = wrapped_data.requires_grad
+
+        return torch.Tensor._make_wrapper_subclass(cls, wrapped_data.shape, **kwargs)
+
+    def __init__(self, original_tensor, transpose=False):
+        self.original_tensor = original_tensor
+        self.is_2x4sparse = False
+        self.transpose = transpose
+
+    def set_compressed(self):
+        if not self.is_2x4sparse:
+            num_bytes = (
+                self.original_tensor.nelement() * self.original_tensor.element_size()
+            )
+            compressed_size_bytes = num_bytes * 9 // 16
+            compressed_size = compressed_size_bytes // self.original_tensor.element_size()
+
+            self.compressed_weight = torch.empty(
+                (compressed_size,), 
+                dtype=self.original_tensor.dtype,
+                device=self.original_tensor.device,
+            )
+
+            self.cslt = torch.classes.cusparselt.CusparseLtLinear(self.compressed_weight)
+
+            self.num_elements = self.original_tensor.nelement() // 2 
+            self.m = self.original_tensor.shape[0]
+
+            self.cslt.set_compressed(self.original_tensor)
+            self.is_2x4sparse = True
+            del self.original_tensor
+
+    def __repr__(self):
+        m = self.m
+        return f"SemiSparseTensor(shape={self.shape} \
+data={self.compressed_weight[:self.num_elements].view(m, -1)}, \
+mask = {self.compressed_weight[self.num_elements:].view(m, -1)})"
+
+    __torch_function__ = torch._C._disabled_torch_function_impl
+
+    @classmethod
+    def __torch_dispatch__(cls, func, types, args, kwargs):
+
+        if func is torch.ops.aten.detach.default:
+            return SemiSparseTensor(args[0].original_tensor.detach())
+
+        if func is torch.ops.aten.t.default:
+            new_transpose = not args[0].transpose
+            return SemiSparseTensor(args[0].original_tensor, transpose=new_transpose)
+
+        if func is torch.ops.aten.addmm.default and args[0].is_floating_point() and args[0].is_cuda:
+            bias, a, b = args
+            # print(bias.stride())
+            # print(bias)
+            # print(a.shape)
+            # print(b.shape)
+            if isinstance(b, SemiSparseTensor):
+                # return b.t().cslt.cusparselt_addmm_t(a.T, bias)
+                temp = b.t()
+                temp.set_compressed()
+                return temp.cslt.cusparselt_addmm(a.T, bias).T
+            else:
+                # CURRENTLY BIAS is broadcasted the wrong way in cuSPARSELT
+                a.set_compressed()
+                return a.cslt.cusparselt_addmm(b, bias)
+
+        if func is torch.ops.aten.mm.default:
+            a, b = args
+            # return torch.mm(a.original_tensor, b)
+            if isinstance(a, SemiSparseTensor):
+                return a.cslt.cusparselt_mm(b)
+            else:
+                return b.t().cslt.cusparselt_mm(a.T).T
+
+
+def test_linear(m, k, n, dtype):
+    A = torch.rand(m, k).half().cuda() * gen_two_four_sparse_mask(m, k, torch.float16)
+    B = torch.zeros(n, k).half().cuda()
+
+    sA = SemiSparseTensor(A)
+
+    model = Model(m, k).half().cuda().eval()
+    model.weight = A
+    print(model.linear.weight.shape)
+    print(model.linear.bias.shape)
+
+    temp = model(B)
+
+    dense_measurement = benchmark.Timer(
+        stmt="model(input_tensor)",
+        globals={"input_tensor": B, "model": model},
+    ).blocked_autorange()
+
+    model.linear.weight = nn.Parameter(SemiSparseTensor(model.linear.weight))
+    res = model(B)
+
+    # get latency
+    sparse_measurement = benchmark.Timer(
+        stmt="model(input_tensor)",
+        globals={"input_tensor": B, "model": model},
+    ).blocked_autorange()
+
+
+    correct = torch.allclose(temp, res, rtol=1e-3, atol=1e-3)
+    print("sanity check", correct)
+
+    return {
+        "m": m,
+        "k": k,
+        "n": n,
+        # "eval_batch_size": batch_size,
+        # "init_batch_size": init_batch_size,
+        "dtype": str(dtype),
+        "sparse_latency (ms)": sparse_measurement.median * 1001,
+        "dense_latency (ms)": dense_measurement.median * 1000,
+        "speedup (d/s)": dense_measurement.median / sparse_measurement.median,
+        "correct": correct,
+    }
+
+
+def test_tensor(m, k, n, dtype):
+    A = gen_two_four_sparse_mask(m, k, torch.float16)
+    B = torch.zeros(k, n).half().cuda()
+    bias = torch.rand(n).half().cuda()
+
+    sA = SemiSparseTensor(A)
+
+
+    # torch.mm calculation
+    sparse_output_addmm = torch.addmm(bias, sA, B)
+    dense_output_addmm = torch.addmm(bias, A, B)
+    correct_addmm = torch.allclose(sparse_output_addmm,
+                                   dense_output_addmm, rtol=1e-3, atol=1e-3)
+    # print(dense_output_addmm)
+    # print(sparse_output_addmm)
+
+    dense_output = torch.mm(A, B)
+    dense_measurement = benchmark.Timer(
+        stmt="torch.addmm(bias, A, B)",
+        globals={"A": A, "B": B, "bias": bias},
+    ).blocked_autorange()
+
+    sparse_output = torch.mm(sA, B)
+
+    correct = torch.allclose(dense_output, sparse_output, rtol=1e-3, atol=1e-3)
+
+    print(correct, correct_addmm)
+
+    sparse_measurement = benchmark.Timer(
+        stmt="torch.addmm(bias, sA, B)",
+        globals={"sA": sA, "B": B, "bias": bias},
+    ).blocked_autorange()
+
+    return {
+        "m": m,
+        "k": k,
+        "n": n,
+        # "eval_batch_size": batch_size,
+        # "init_batch_size": init_batch_size,
+        "dtype": str(dtype),
+        "sparse_latency (ms)": sparse_measurement.median * 1001,
+        "dense_latency (ms)": dense_measurement.median * 1000,
+        "speedup (d/s)": dense_measurement.median / sparse_measurement.median,
+        "correct": correct,
+    }
+
+
+def compare_linear(m, k, n, batch_size, init_batch_size, dtype, assert_correct=False):
 # function to compare dense vs cusparselt linear for given m, k, n, batch_size
-def compare_linear(m, k, n, batch_size, init_batch_size, dtype, assert_correct=False):
-
     temp = cuSPARSELtLinear if dtype is torch.float16 else cuSPARSELtLinearInt8
 
     # print(m, k, n, batch_size, init_batch_size, dtype, temp)
@@ -81,7 +256,7 @@
 
     # create input tensor
     input_tensor = torch.randint(
-        2, 
+        2,
         (init_batch_size, n, k),
         device=DEVICE,
         dtype=dtype,
@@ -94,11 +269,11 @@
 
     pruner.prepare(model, [{"tensor_fqn": "linear.weight"}])
     pruner.step()
-    sparse_model = pruner.convert(model, mapping={nn.Linear: temp})
+    # sparse_model = pruner.convert(model, mapping={nn.Linear: temp})
     pruner.squash_mask()
+    model.linear.weight = nn.Parameter(SemiSparseTensor(model.linear.weight))
 
     # print(input_tensor)
-
 
     sparse_output = sparse_model(input_tensor)
     dense_output = model(input_tensor.half()).to(dtype)
@@ -108,22 +283,12 @@
     # print(sparse_model.linear.weight)
     # print(model.linear.weight)
 
-    correct = torch.allclose(
-        dense_output,
-        sparse_output,
-        rtol=1e-3,
-        atol=1e-3
-    )
-
-<<<<<<< HEAD
-=======
-    # assert correct
-
->>>>>>> dd001427
+    correct = torch.allclose(dense_output, sparse_output, rtol=1e-3, atol=1e-3)
+
     input_tensor = torch.randint(
-        2, 
+        2,
         (batch_size, n, k),
-        device=DEVICE, 
+        device=DEVICE,
         dtype=dtype,
     )
     # get latency
@@ -161,6 +326,7 @@
             "nvidia-fixed-mn",
             "llama-shapes",
             "int8",
+            "test",
         ],
     )
     args = parser.parse_args()
@@ -174,7 +340,10 @@
             (1024, 1024, 16384),
             (1024, 4096, 16384),
         ]
-        results = (compare_linear(m, k, n, 1, 1, torch.float16) for (m, k, n) in tqdm(bert_shapes))
+        results = (
+            test_linear(m, k, n, torch.float16)
+            for (m, k, n) in tqdm(bert_shapes)
+        )
 
     elif args.mode == "nvidia-fixed-k":
         mn_vals = [
@@ -197,7 +366,9 @@
             19456,
             20480,
         ]
-        results = (compare_linear(mn, 10240, mn, 1, 1, torch.float16) for mn in tqdm(mn_vals))
+        results = (
+            test_tensor(mn, 10240, mn, torch.float16) for mn in tqdm(mn_vals)
+        )
 
     elif args.mode == "nvidia-fixed-mn":
         k_vals = [
@@ -217,7 +388,9 @@
             19200,
             20480,
         ]
-        results = (compare_linear(10240, k, 10240, 1, 1, torch.float16) for k in tqdm(k_vals))
+        results = (
+            test_tensor(10240, k, 10240, torch.float16) for k in tqdm(k_vals)
+        )
 
     elif args.mode == "llama-shapes":
         MP = 8
@@ -234,7 +407,8 @@
         results = (
             compare_linear(m, k, n, batch_size, batch_size, dtype)
             for dtype, batch_size, (m, k, n) in tqdm(
-                product(dtypes, batch_sizes, shapes), total=len(dtypes) * len(batch_sizes) * len(shapes)
+                product(dtypes, batch_sizes, shapes),
+                total=len(dtypes) * len(batch_sizes) * len(shapes),
             )
         )
 
@@ -245,11 +419,15 @@
         results = (
             compare_linear(m, k, n, batch_size, batch_size, dtype)
             for dtype, batch_size, (m, k, n) in tqdm(
-                product(dtypes, batch_sizes, shapes), total=len(dtypes) * len(batch_sizes) * len(shapes)
+                product(dtypes, batch_sizes, shapes),
+                total=len(dtypes) * len(batch_sizes) * len(shapes),
             )
         )
 
+    elif args.mode == "test":
+        results = [test_tensor(64, 128, 64, torch.float16)]
     save_file = f"{args.mode}.csv"
+
     df = pd.DataFrame.from_records(results)
     df.to_csv(save_file)
     print(f"Finished benchmark: {args.mode} saved results to {save_file}")
