//  Copyright © 2022 Apple Inc.
#define TORCH_ASSERT_ONLY_METHOD_OPERATORS
#include <ATen/ExpandUtils.h>
#include <ATen/native/mps/OperationUtils.h>

namespace at::native {

using namespace mps;

Tensor _mps_linear(const Tensor& input, const Tensor& weight_arg, const c10::optional<Tensor>& bias_opt) {
  // wT = transpose(weight);
  // y=x*wT+b

  auto weight = (weight_arg.dim() == 1) ? weight_arg.view({1, weight_arg.size(0)}) : weight_arg;

  TORCH_CHECK(input.scalar_type() == ScalarType::Float || input.scalar_type() == ScalarType::Half,
              "MPS device does not support linear for non-float inputs");

  const Tensor& bias = *(at::borrow_from_optional_tensor(bias_opt));
  bool is_bias_defined = bias.defined();

  auto input_size = input.sizes();
  std::vector<int64_t> output_size(input_size.begin(), input_size.end() - 1);
  output_size.push_back(weight.size(0));

  TORCH_CHECK(input.size(-1) == weight_arg.size(-1),
              "linear(): input and weight.T shapes cannot be multiplied (",
              input.size(-2),
              "x",
              input.size(-1),
              " and ",
              weight_arg.size(-1),
              "x",
              weight_arg.size(-2),
              ")");

  if (is_bias_defined) {
    // Check bias and output shapes compatibility only.
    inferExpandGeometry_dimvector(bias.sizes(), bias.strides(), output_size);
  }

  Tensor output =
      at::empty(output_size, input.scalar_type(), c10::nullopt, kMPS, c10::nullopt, input.suggest_memory_format());

  if (output.numel() == 0) {
    return output;
  }

  MPSStream* stream = getCurrentMPSStream();

  struct CachedGraph : public MPSCachedGraph {
    CachedGraph(MPSGraph* graph) : MPSCachedGraph(graph) {}
    MPSGraphTensor* inputTensor_ = nil;
    MPSGraphTensor* weightTensor_ = nil;
    MPSGraphTensor* biasTensor_ = nil;
    MPSGraphTensor* outputTensor_ = nil;
  };

  @autoreleasepool {
    string key = "mps_linear" + getTensorsStringKey({input, weight, bias});
    auto cachedGraph = LookUpOrCreateCachedGraph<CachedGraph>(key, [&](auto* mpsGraph, auto* newCachedGraph) {
      MPSGraphTensor* inputTensor = mpsGraphRankedPlaceHolder(mpsGraph, input);
      MPSGraphTensor* weightTensor = mpsGraphRankedPlaceHolder(mpsGraph, weight);

      MPSGraphTensor* weightTransposeTensor = [mpsGraph transposeTensor:weightTensor
                                                              dimension:-1
                                                          withDimension:-2
                                                                   name:nil];
      MPSGraphTensor* outputTensor = nil;

      if (!is_bias_defined) {
        outputTensor = [mpsGraph matrixMultiplicationWithPrimaryTensor:inputTensor
                                                       secondaryTensor:weightTransposeTensor
                                                                  name:nil];
      } else {
        MPSGraphTensor* inputFlattened = inputTensor;
        bool doReshape = false;
        // workaround to improve the performance with 3D+ inputs
        if (input_size.size() > 2 && input_size[0] > 1 && input_size[1] >= 1 && input_size[1] <= 32) {
          doReshape = true;
          inputFlattened = [mpsGraph flatten2DTensor:inputTensor axis:-1 name:nil];
        }

        newCachedGraph->biasTensor_ = mpsGraphRankedPlaceHolder(mpsGraph, bias);
        MPSGraphTensor* xMulWTTensor = [mpsGraph matrixMultiplicationWithPrimaryTensor:inputFlattened
                                                                       secondaryTensor:weightTransposeTensor
                                                                                  name:nil];
        MPSGraphTensor* biasedTensor = [mpsGraph additionWithPrimaryTensor:xMulWTTensor
                                                           secondaryTensor:newCachedGraph->biasTensor_
                                                                      name:nil];
<<<<<<< HEAD
          } else {
            MPSGraphTensor* inputFlattened = inputTensor;
            bool doReshape = false;
            // workaround to improve the performance with 3D+ inputs
            if (input_size.size() > 2 && input_size[0] > 1 && input_size[1] >= 1 && input_size[1] <= 32 &&
                bias.dim() == 1) {
              doReshape = true;
              inputFlattened = [mpsGraph flatten2DTensor:inputTensor axis:-1 name:nil];
            }

            newCachedGraph->biasTensor_ = mpsGraphRankedPlaceHolder(mpsGraph, bias);
            MPSGraphTensor* xMulWTTensor = [mpsGraph matrixMultiplicationWithPrimaryTensor:inputFlattened
                                                                           secondaryTensor:weightTransposeTensor
                                                                                      name:nil];
            MPSGraphTensor* biasedTensor = [mpsGraph additionWithPrimaryTensor:xMulWTTensor
                                                               secondaryTensor:newCachedGraph->biasTensor_
                                                                          name:nil];
            outputTensor = doReshape ? [mpsGraph reshapeTensor:biasedTensor withShape:getMPSShape(output_size) name:nil]
                                     : biasedTensor;
          }

          newCachedGraph->inputTensor_ = inputTensor;
          newCachedGraph->weightTensor_ = weightTensor;
          newCachedGraph->outputTensor_ = outputTensor;
        }
        return newCachedGraph;
      });
    }
=======
        outputTensor = doReshape ? [mpsGraph reshapeTensor:biasedTensor withShape:getMPSShape(output_size) name:nil]
                                 : biasedTensor;
      }

      newCachedGraph->inputTensor_ = inputTensor;
      newCachedGraph->weightTensor_ = weightTensor;
      newCachedGraph->outputTensor_ = outputTensor;
    });
>>>>>>> 28450a78

    Placeholder inputPlaceholder = Placeholder(cachedGraph->inputTensor_, input);
    Placeholder weightPlaceholder = Placeholder(cachedGraph->weightTensor_, weight);
    Placeholder biasPlaceholder = Placeholder();
    Placeholder outputPlaceholder = Placeholder(cachedGraph->outputTensor_, output);

    NSMutableDictionary<MPSGraphTensor*, MPSGraphTensorData*>* feeds = [NSMutableDictionary dictionary];
    feeds[inputPlaceholder.getMPSGraphTensor()] = inputPlaceholder.getMPSGraphTensorData();
    feeds[weightPlaceholder.getMPSGraphTensor()] = weightPlaceholder.getMPSGraphTensorData();
    if (is_bias_defined) {
      biasPlaceholder = Placeholder(cachedGraph->biasTensor_, bias);
      feeds[biasPlaceholder.getMPSGraphTensor()] = biasPlaceholder.getMPSGraphTensorData();
    }
    NSDictionary<MPSGraphTensor*, MPSGraphTensorData*>* results =
        @{outputPlaceholder.getMPSGraphTensor() : outputPlaceholder.getMPSGraphTensorData()};

    runMPSGraph(stream, cachedGraph->graph(), feeds, results);
  }

  // Shave off '1' present at the end of the shape
  if (weight_arg.dim() == 1) {
    // Number of elements in new output shape
    auto output_sizes = output.sizes();
    std::vector<int64_t> out_shape(output_sizes.begin(), output_sizes.end() - 1);
    return output.view(IntArrayRef(out_shape));
  }
  return output;
}

Tensor _mps_linear_backward_input(IntArrayRef input_size, const Tensor& grad_output, const Tensor& weight) {
  TORCH_CHECK(grad_output.is_mps(), "mps_linear_backward: grad_output needs to be mps layout");
  TORCH_CHECK(weight.device().is_mps() && (weight.scalar_type() == kFloat || (weight.scalar_type() == kHalf)),
              "mps_linear_backward: unsupported weights data type: ",
              weight.scalar_type());

  TORCH_CHECK(grad_output.scalar_type() == ScalarType::Double || grad_output.scalar_type() == ScalarType::Float ||
                  grad_output.scalar_type() == ScalarType::Half,
              "MPS device does not support linear backward for non-float inputs");

  const Tensor weight_reshaped = weight.is_contiguous() ? weight : weight.contiguous();

  struct CachedGraph : public MPSCachedGraph {
    CachedGraph(MPSGraph* graph) : MPSCachedGraph(graph) {}
    MPSGraphTensor* weightTensor_ = nil;
    MPSGraphTensor* gradOutputTensor_ = nil;
    MPSGraphTensor* outputTensor_ = nil;
  };

  Tensor output = at::empty(
      input_size, grad_output.scalar_type(), c10::nullopt, kMPS, c10::nullopt, grad_output.suggest_memory_format());
  TORCH_CHECK(output.is_mps());
  if (grad_output.numel() == 0) {
    return output;
  }

  MPSStream* stream = getCurrentMPSStream();

  @autoreleasepool {
    string key = "mps_linear_backward_input" + getTensorsStringKey({grad_output, weight_reshaped});
    auto cachedGraph = LookUpOrCreateCachedGraph<CachedGraph>(key, [&](auto* mpsGraph, auto* newCachedGraph) {
      MPSGraphTensor* weightTensor = mpsGraphRankedPlaceHolder(mpsGraph, weight_reshaped);
      MPSGraphTensor* gradOutputTensor = mpsGraphRankedPlaceHolder(mpsGraph, grad_output);

      MPSGraphTensor* outputTensor = [mpsGraph matrixMultiplicationWithPrimaryTensor:gradOutputTensor
                                                                     secondaryTensor:weightTensor
                                                                                name:nil];

      newCachedGraph->weightTensor_ = weightTensor;
      newCachedGraph->gradOutputTensor_ = gradOutputTensor;
      newCachedGraph->outputTensor_ = outputTensor;
    });

    Placeholder weightPlaceholder = Placeholder(cachedGraph->weightTensor_, weight_reshaped);
    Placeholder gradOutputPlaceholder = Placeholder(cachedGraph->gradOutputTensor_, grad_output);
    Placeholder outputPlaceholder = Placeholder(cachedGraph->outputTensor_, output);

    NSDictionary<MPSGraphTensor*, MPSGraphTensorData*>* feeds = @{
      weightPlaceholder.getMPSGraphTensor() : weightPlaceholder.getMPSGraphTensorData(),
      gradOutputPlaceholder.getMPSGraphTensor() : gradOutputPlaceholder.getMPSGraphTensorData()
    };

    NSDictionary<MPSGraphTensor*, MPSGraphTensorData*>* results =
        @{outputPlaceholder.getMPSGraphTensor() : outputPlaceholder.getMPSGraphTensorData()};

    runMPSGraph(stream, cachedGraph->graph(), feeds, results);

    return output;
  }
}

std::tuple<Tensor, Tensor> _mps_linear_backward_weights(const Tensor& grad_output,
                                                        const Tensor& input,
                                                        const Tensor& weight,
                                                        bool bias_defined) {
  TORCH_CHECK(grad_output.is_mps() && input.is_mps(),
              "_mps_linear_backward: grad_output and input needs to be mps layout");

  TORCH_CHECK(grad_output.scalar_type() == ScalarType::Float || grad_output.scalar_type() == ScalarType::Half,
              "MPS device does not support linear backward for non-float inputs");

  struct CachedGraph : public MPSCachedGraph {
    CachedGraph(MPSGraph* graph) : MPSCachedGraph(graph) {}
    MPSGraphTensor* inputTensor_ = nil;
    MPSGraphTensor* weightTensor_ = nil;
    MPSGraphTensor* gradOutputTensor_ = nil;
    MPSGraphTensor* outputTensor_ = nil;
    MPSGraphTensor* biasTensor_ = nil;
  };

  auto grad_output_reshaped =
      grad_output.dim() != 2 ? grad_output.reshape({-1, grad_output.size(grad_output.dim() - 1)}) : grad_output;
  auto input_reshaped = input.dim() != 2 ? input.reshape({-1, input.size(input.dim() - 1)}) : input;

  TORCH_CHECK(grad_output_reshaped.is_mps());
  TORCH_CHECK(input_reshaped.is_mps());

  Tensor output = at::empty({grad_output_reshaped.size(1), input_reshaped.size(1)},
                            grad_output.scalar_type(),
                            c10::nullopt,
                            kMPS,
                            c10::nullopt,
                            grad_output.suggest_memory_format());
  Tensor bias = at::empty({grad_output_reshaped.size(1)},
                          grad_output.scalar_type(),
                          c10::nullopt,
                          kMPS,
                          c10::nullopt,
                          grad_output.suggest_memory_format());
  TORCH_CHECK(output.is_mps());
  TORCH_CHECK(bias.is_mps());

  if (grad_output.numel() == 0) {
    output.zero_();
    bias.zero_();
    return std::tuple<Tensor, Tensor>{output, bias};
  }
  MPSStream* stream = getCurrentMPSStream();

  @autoreleasepool {
    string key = "mps_linear_backward_weights:" + to_string(bias_defined) + ":" +
        getTensorsStringKey({input_reshaped, weight, grad_output_reshaped});
    auto cachedGraph = LookUpOrCreateCachedGraph<CachedGraph>(key, [&](auto mpsGraph, auto newCachedGraph) {
      MPSGraphTensor* inputTensor = mpsGraphRankedPlaceHolder(mpsGraph, input_reshaped);
      MPSGraphTensor* weightTensor = mpsGraphRankedPlaceHolder(mpsGraph, weight);
      MPSGraphTensor* gradOutputTensor = mpsGraphRankedPlaceHolder(mpsGraph, grad_output_reshaped);

      MPSGraphTensor* gradOutputTransposeTensor = [mpsGraph transposeTensor:gradOutputTensor
                                                                  dimension:-1
                                                              withDimension:-2
                                                                       name:nil];

      // grad_weight
      MPSGraphTensor* outputTensor = [mpsGraph matrixMultiplicationWithPrimaryTensor:gradOutputTransposeTensor
                                                                     secondaryTensor:inputTensor
                                                                                name:nil];
      MPSGraphTensor* biasTensor = nil;
      if (bias_defined) {
        // grad_bias
        biasTensor = [mpsGraph reductionSumWithTensor:gradOutputTensor axis:0 name:nil];
      }

      newCachedGraph->inputTensor_ = inputTensor;
      newCachedGraph->weightTensor_ = weightTensor;
      newCachedGraph->gradOutputTensor_ = gradOutputTensor;
      newCachedGraph->outputTensor_ = outputTensor;
      newCachedGraph->biasTensor_ = biasTensor;
    });

    Placeholder inputPlaceholder = Placeholder(cachedGraph->inputTensor_, input_reshaped);
    Placeholder weightPlaceholder = Placeholder(cachedGraph->weightTensor_, weight);
    Placeholder gradOutputPlaceholder = Placeholder(cachedGraph->gradOutputTensor_, grad_output_reshaped);
    Placeholder outputPlaceholder = Placeholder(cachedGraph->outputTensor_, output);
    Placeholder biasPlaceholder = Placeholder(cachedGraph->biasTensor_, bias);

    NSDictionary<MPSGraphTensor*, MPSGraphTensorData*>* feeds = @{
      gradOutputPlaceholder.getMPSGraphTensor() : gradOutputPlaceholder.getMPSGraphTensorData(),
      inputPlaceholder.getMPSGraphTensor() : inputPlaceholder.getMPSGraphTensorData(),
      weightPlaceholder.getMPSGraphTensor() : weightPlaceholder.getMPSGraphTensorData()
    };

    NSMutableDictionary<MPSGraphTensor*, MPSGraphTensorData*>* results = [NSMutableDictionary dictionary];
    results[outputPlaceholder.getMPSGraphTensor()] = outputPlaceholder.getMPSGraphTensorData();
    if (bias_defined)
      results[biasPlaceholder.getMPSGraphTensor()] = biasPlaceholder.getMPSGraphTensorData();

    runMPSGraph(stream, cachedGraph->graph(), feeds, results);

    return std::tuple<Tensor, Tensor>{output, bias};
  }
}

std::tuple<Tensor, Tensor, Tensor> mps_linear_backward(const Tensor& input,
                                                       const Tensor& grad_output,
                                                       const Tensor& weight,
                                                       std::array<bool, 3> output_mask) {
  Tensor grad_input, grad_weight, grad_bias;
  if (output_mask[0]) {
    grad_input = _mps_linear_backward_input(input.sizes(), grad_output, weight);
  }
  if (output_mask[1] || output_mask[2]) {
    std::tie(grad_weight, grad_bias) = _mps_linear_backward_weights(grad_output, input, weight, output_mask[2]);
  }
  return std::tuple<Tensor, Tensor, Tensor>{grad_input, grad_weight, grad_bias};
}

} // namespace at::native<|MERGE_RESOLUTION|>--- conflicted
+++ resolved
@@ -76,7 +76,8 @@
         MPSGraphTensor* inputFlattened = inputTensor;
         bool doReshape = false;
         // workaround to improve the performance with 3D+ inputs
-        if (input_size.size() > 2 && input_size[0] > 1 && input_size[1] >= 1 && input_size[1] <= 32) {
+        if (input_size.size() > 2 && input_size[0] > 1 && input_size[1] >= 1 && input_size[1] <= 32 &&
+            bias.dim() <= 1) {
           doReshape = true;
           inputFlattened = [mpsGraph flatten2DTensor:inputTensor axis:-1 name:nil];
         }
@@ -88,36 +89,6 @@
         MPSGraphTensor* biasedTensor = [mpsGraph additionWithPrimaryTensor:xMulWTTensor
                                                            secondaryTensor:newCachedGraph->biasTensor_
                                                                       name:nil];
-<<<<<<< HEAD
-          } else {
-            MPSGraphTensor* inputFlattened = inputTensor;
-            bool doReshape = false;
-            // workaround to improve the performance with 3D+ inputs
-            if (input_size.size() > 2 && input_size[0] > 1 && input_size[1] >= 1 && input_size[1] <= 32 &&
-                bias.dim() == 1) {
-              doReshape = true;
-              inputFlattened = [mpsGraph flatten2DTensor:inputTensor axis:-1 name:nil];
-            }
-
-            newCachedGraph->biasTensor_ = mpsGraphRankedPlaceHolder(mpsGraph, bias);
-            MPSGraphTensor* xMulWTTensor = [mpsGraph matrixMultiplicationWithPrimaryTensor:inputFlattened
-                                                                           secondaryTensor:weightTransposeTensor
-                                                                                      name:nil];
-            MPSGraphTensor* biasedTensor = [mpsGraph additionWithPrimaryTensor:xMulWTTensor
-                                                               secondaryTensor:newCachedGraph->biasTensor_
-                                                                          name:nil];
-            outputTensor = doReshape ? [mpsGraph reshapeTensor:biasedTensor withShape:getMPSShape(output_size) name:nil]
-                                     : biasedTensor;
-          }
-
-          newCachedGraph->inputTensor_ = inputTensor;
-          newCachedGraph->weightTensor_ = weightTensor;
-          newCachedGraph->outputTensor_ = outputTensor;
-        }
-        return newCachedGraph;
-      });
-    }
-=======
         outputTensor = doReshape ? [mpsGraph reshapeTensor:biasedTensor withShape:getMPSShape(output_size) name:nil]
                                  : biasedTensor;
       }
@@ -126,7 +97,6 @@
       newCachedGraph->weightTensor_ = weightTensor;
       newCachedGraph->outputTensor_ = outputTensor;
     });
->>>>>>> 28450a78
 
     Placeholder inputPlaceholder = Placeholder(cachedGraph->inputTensor_, input);
     Placeholder weightPlaceholder = Placeholder(cachedGraph->weightTensor_, weight);
