--- conflicted
+++ resolved
@@ -151,11 +151,7 @@
     IntArrayRef stride,
     IntArrayRef dilation,
     int64_t groups) {
-<<<<<<< HEAD
-  mkldnn_check_low_precision(self.scalar_type());
-=======
   mkldnn_check_low_precision(self.scalar_type(), "mkldnn_reorder_conv3d_weight");
->>>>>>> 3c9e786c
 
   auto w = itensor_from_mkldnn(self);
 
