--- conflicted
+++ resolved
@@ -1,6 +1,5 @@
 #include <ATen/Context.h>
 #include <ATen/cuda/CUDAContext.h>
-#include <ATen/cuda/CUDASolver.h>
 #include <ATen/Dispatch.h>
 #include <ATen/NativeFunctions.h>
 #include <ATen/cuda/PinnedMemoryAllocator.h>
@@ -1920,59 +1919,34 @@
 #endif
 }
 
-<<<<<<< HEAD
-std::tuple<Tensor, Tensor, Tensor> _lu_with_info_cuda(const Tensor& self, bool pivot, bool check_errors) {
-  TORCH_CHECK(self.dim() >= 2,
-           "expected tensor with 2 or more dimensions, got size: ", self.sizes(),
-           " instead");
-  auto m = self.size(-2);
-  auto n = self.size(-1);
-  auto k = std::min(m, n);
-  auto req_size = self.sizes().vec();
-  req_size.pop_back();
-  req_size.back() = k;
-  Tensor pivots_tensor = at::arange(1, k + 1, self.options().dtype(at::kInt)).expand(req_size).contiguous();
-  req_size.pop_back();
-  auto infos_tensor = at::zeros(req_size, self.options().dtype(at::kInt));
-  auto batch_size = cuda_int_cast(batchCount(self), "batch size");
-
-  Tensor self_working_copy;
-  if (self.numel() == 0) {
-    self_working_copy = at::empty_like(self, LEGACY_CONTIGUOUS_MEMORY_FORMAT);
-  } else {
-    self_working_copy = cloneBatchedColumnMajor(self);
+static void apply_lu(const Tensor& input, const Tensor& pivots, const Tensor& infos, bool compute_pivots) {
+  // TODO: compare performance and use the best performing option based on input's sizes
+  auto batch_size = batchCount(input);
+  auto m = input.size(-2);
 
 #ifdef USE_CUSOLVER
-    // Heuristic: for single matrix factorization and batch sizes less 8 and matrix sizes less than
-    // 512 we default to looped cuSOLVER if available. Otherwise revert to the default MAGMA function.
-    if (batch_size == 1 || (batch_size <= 8 && m <= 512)) {
-      apply_lu_cusolver_looped(self_working_copy, pivots_tensor, infos_tensor, pivot);
-    }
-    else {
-      AT_DISPATCH_FLOATING_AND_COMPLEX_TYPES(self.scalar_type(), "lu_cuda", [&]{
-        apply_lu<scalar_t>(self_working_copy, pivots_tensor, infos_tensor, pivot);
-      });
-    }
-#else
-    AT_DISPATCH_FLOATING_AND_COMPLEX_TYPES(self.scalar_type(), "lu_cuda", [&]{
-      apply_lu<scalar_t>(self_working_copy, pivots_tensor, infos_tensor, pivot);
-=======
-static void lu_magma(const Tensor& input, const Tensor& pivots, const Tensor& infos, bool compute_pivots) {
-  // TODO: compare performance and use the best performing option based on input's sizes
-  if (input.dim() == 2) {
+  // Use a heuristic to determine that cusolver is faster than MAGMA for the following sizes.
+  if (batch_size == 1 || (batch_size <= 8 && m <= 512)) {
+    // The 'apply_' word is used for templated by dtype functions that call an API routine
+    // underneath. Since the cusolver API has a slightly different structure we do not prepend
+    // aplly_ to this function.
+    lu_cusolver_looped(input, pivots, infos, compute_pivots);
+  }
+#else
+  if (batch_size == 1) {
     AT_DISPATCH_FLOATING_AND_COMPLEX_TYPES(input.scalar_type(), "lu_magma", [&]{
       apply_lu_looped_magma<scalar_t>(input, pivots, infos, compute_pivots);
     });
-  } else {
+  }
+#endif
+  else {
     AT_DISPATCH_FLOATING_AND_COMPLEX_TYPES(input.scalar_type(), "lu_magma", [&]{
       apply_lu_batched_magma<scalar_t>(input, pivots, infos, compute_pivots);
->>>>>>> bc798cdc
     });
-#endif
-  }
-}
-
-REGISTER_DISPATCH(lu_stub, &lu_magma);
+  }
+}
+
+REGISTER_DISPATCH(lu_stub, &apply_lu);
 
 // ~~~~~~~~~~~~~~~~~~~~~~~~~~~~~ triangular_solve ~~~~~~~~~~~~~~~~~~~~~~~~~~~~~~~~
 
