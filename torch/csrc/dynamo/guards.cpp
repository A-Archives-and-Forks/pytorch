--- conflicted
+++ resolved
@@ -26,34 +26,18 @@
       const LocalState& state,
       PyTypeObject* pt,
       const at::Tensor& v,
-<<<<<<< HEAD
-      std::vector<std::optional<int64_t>> dynamic_dims)
-=======
       std::vector<std::optional<int64_t>> dynamic_dims_sizes,
       std::vector<std::optional<int64_t>> dynamic_dims_strides)
->>>>>>> a1633b17
       : pytype(pt),
         dispatch_key_(state.apply(v.key_set()).raw_repr()),
         dtype_(v.dtype().toScalarType()),
         device_index_(v.device().index()),
         requires_grad_(state.grad_mode_enabled && v.requires_grad()),
-<<<<<<< HEAD
-        sizes_(dynamic_dims) {
-    dim_ = v.ndimension();
-    const auto& strides = v.strides();
-    strides_.reserve(dim_);
-    for (auto i : c10::irange(dim_)) {
-      // Should we peek into dynamic_dims and determine if we need to make
-      // strides optionals?
-      strides_.emplace_back(strides[i]);
-    }
-=======
         sizes_(std::move(dynamic_dims_sizes)),
         strides_(std::move(dynamic_dims_strides)) {
     // TODO(voz): In cases where sizes_ and strides_ are fully dynamic, should
     // we just treat this as optional?
     dim_ = sizes_.size();
->>>>>>> a1633b17
   }
 
   // See note in guards.py [Note - On Export Tensor Guards]
@@ -73,10 +57,6 @@
     const auto& strides = v.strides();
     for (auto i : c10::irange(ndim)) {
       auto known_size = sizes_[i];
-<<<<<<< HEAD
-      if (known_size.has_value()) {
-        if (known_size.value() != sizes[i] || strides_[i] != strides[i]) {
-=======
       auto known_stride = strides_[i];
       if (known_size.has_value()) {
         if (known_size.value() != sizes[i]) {
@@ -85,7 +65,6 @@
       }
       if (known_stride.has_value()) {
         if (known_stride.value() != strides[i]) {
->>>>>>> a1633b17
           return false;
         }
       }
@@ -138,22 +117,6 @@
     const auto& strides = v.strides();
     for (auto i : c10::irange(ndim)) {
       auto known_size = sizes_[i];
-<<<<<<< HEAD
-      if (known_size.has_value()) {
-        if (known_size.value() != sizes[i]) {
-          // return fmt::format("tensor size mismatch at index {}. expected {},
-          // actual {}", i, sizes_[i], sizes[i]);
-          fail_reason << "size mismatch at index " << i << ". expected "
-                      << known_size.value() << ", actual " << sizes[i];
-          return fail_reason.str();
-        } else if (strides_[i] != strides[i]) {
-          // return fmt::format("tensor strides mismatch at index {}. expected
-          // {}, actual {}", i, strides_[i]);
-          fail_reason << "strides mismatch at index " << i << ". expected "
-                      << strides_[i] << ", actual " << strides[i];
-          return fail_reason.str();
-        }
-=======
       auto known_stride = strides_[i];
       if (known_size.has_value() && (known_size.value() != sizes[i])) {
         fail_reason << "size mismatch at index " << i << ". expected "
@@ -164,7 +127,6 @@
         fail_reason << "stride mismatch at index " << i << ". expected "
                     << known_stride.value() << ", actual " << strides[i];
         return fail_reason.str();
->>>>>>> a1633b17
       }
     }
     return "";
@@ -182,11 +144,7 @@
   bool requires_grad_;
   // NB: These are unset if dynamic shapes is enabled.
   std::vector<std::optional<int64_t>> sizes_;
-<<<<<<< HEAD
-  std::vector<int64_t> strides_;
-=======
   std::vector<std::optional<int64_t>> strides_;
->>>>>>> a1633b17
   // Not strictly required for dense tensors, but nested tensors need it.
   int64_t dim_;
 };
@@ -217,11 +175,7 @@
   return (PyObject*)self;
 }
 
-<<<<<<< HEAD
-static std::vector<std::optional<int64_t>> c10IntArrayToVecOptInt(
-=======
 static std::vector<std::optional<int64_t>> wrapIntegersInOptional(
->>>>>>> a1633b17
     const c10::IntArrayRef& intArray) {
   std::vector<std::optional<int64_t>> optVec(intArray.size());
   std::transform(
@@ -240,23 +194,18 @@
       vec.push_back(std::nullopt);
     } else {
       int64_t value = PyLong_AsLongLong(item);
-<<<<<<< HEAD
-=======
       if (value == -1 && PyErr_Occurred()) {
         PyErr_SetString(
             PyExc_TypeError,
             "Size or stride list item is not a valid integer.");
         TORCH_CHECK(false, "Size or stride list item is not a valid integer.");
       }
->>>>>>> a1633b17
       vec.push_back(value);
     }
   }
   return vec;
 }
 
-<<<<<<< HEAD
-=======
 static std::vector<std::vector<std::optional<int64_t>>> get_dynamic_dims(
     PyObject* dynamic_dims_py) {
   std::vector<std::vector<std::optional<int64_t>>> per_tensor_dynamic_dims;
@@ -271,7 +220,6 @@
   return per_tensor_dynamic_dims;
 }
 
->>>>>>> a1633b17
 static int TensorGuards_init(
     TensorGuards* self,
     PyObject* args,
@@ -281,24 +229,6 @@
     return -1;
   }
   // Top level structure is List[List[Union[int, None]]]
-<<<<<<< HEAD
-  PyObject* dynamic_dims_py = PyDict_GetItemString(kwds, "dynamic_dims");
-  if (dynamic_dims_py == NULL) {
-    PyErr_SetString(PyExc_TypeError, "missing dynamic_dims=...");
-    return -1;
-  }
-  std::vector<std::vector<std::optional<int64_t>>> per_tensor_dynamic_dims;
-  // dynamic_dims_py is None when dynamic_shapes=False - this is an optimization
-  // to avoid invoking .size() in python needlessly
-  if (dynamic_dims_py != Py_None) {
-    Py_ssize_t size = PyList_Size(dynamic_dims_py);
-    for (Py_ssize_t i = 0; i < size; i++) {
-      PyObject* py_list = PyList_GetItem(dynamic_dims_py, i);
-      std::vector<std::optional<int64_t>> vec = pyListToVecOptInt(py_list);
-      per_tensor_dynamic_dims.push_back(vec);
-    }
-  }
-=======
   PyObject* dynamic_dims_sizes_py =
       PyDict_GetItemString(kwds, "dynamic_dims_sizes");
   if (dynamic_dims_sizes_py == NULL) {
@@ -319,7 +249,6 @@
   std::vector<std::vector<std::optional<int64_t>>>
       per_tensor_dynamic_dims_strides =
           get_dynamic_dims(dynamic_dims_strides_py);
->>>>>>> a1633b17
 
   auto& checks = *self->checks;
   auto len = PyTuple_GET_SIZE(args);
@@ -332,15 +261,6 @@
       return -1;
     }
     auto tensor = THPVariable_Unpack(item);
-<<<<<<< HEAD
-    std::vector<std::optional<int64_t>> tensor_dims;
-    if (per_tensor_dynamic_dims.size() == 0) {
-      tensor_dims = c10IntArrayToVecOptInt(tensor.sizes());
-    } else {
-      tensor_dims = per_tensor_dynamic_dims[i];
-    }
-    checks.emplace_back(state, Py_TYPE(item), tensor, tensor_dims);
-=======
     std::vector<std::optional<int64_t>> tensor_dims_size =
         per_tensor_dynamic_dims_sizes.size() == 0
         ? wrapIntegersInOptional(tensor.sizes())
@@ -355,7 +275,6 @@
         std::move(tensor),
         std::move(tensor_dims_size),
         std::move(tensor_dims_stride));
->>>>>>> a1633b17
   }
   return 0;
 }
