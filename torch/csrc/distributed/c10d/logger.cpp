--- conflicted
+++ resolved
@@ -263,26 +263,6 @@
         c10::Join(", ", get_bucket_sizes());
     ddp_logging_data_->strs_map["rebuilt_bucket_size_limits"] =
         c10::Join(", ", get_bucket_size_limits());
-<<<<<<< HEAD
-=======
-    // Log per-bucket variable indices
-    std::vector<std::string> per_bucket_variable_indices;
-    auto indices = get_per_bucket_variable_indices();
-    per_bucket_variable_indices.reserve(indices.size());
-    for (const auto& bucket_indices : indices) {
-      per_bucket_variable_indices.push_back(c10::Join(" ", bucket_indices));
-    }
-    ddp_logging_data_->strs_map["rebuilt_per_bucket_param_indices"] =
-      c10::Join(", ", per_bucket_variable_indices);
-  }
-  // Log gradient ready order
-  if (!reducer_->grad_ready_order_indices_.empty()) {
-    // Note that the indices are for the previous iteration as
-    // this function is called in forward pass, and we last computed gradient
-    // ready order in the last backward pass.
-    ddp_logging_data_->strs_map["prev_iteration_grad_ready_order_indices"] =
-        c10::Join(", ", reducer_->grad_ready_order_indices_);
->>>>>>> 8f6f40e8
   }
 
   reset_performance_stats();
