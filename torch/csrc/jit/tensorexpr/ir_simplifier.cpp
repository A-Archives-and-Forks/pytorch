#include <torch/csrc/jit/jit_log.h>
#include <torch/csrc/jit/tensorexpr/ir_printer.h>
#include <torch/csrc/jit/tensorexpr/ir_simplifier.h>

namespace torch {
namespace jit {
namespace tensorexpr {

// Creates a new Expr of the given type with the provided lhs and rhs.
inline ExprPtr newBinaryOpOfType(
    IRNodeType expr_type,
    ExprPtr lhs,
    ExprPtr rhs,
    bool option) {
  switch (expr_type) {
    // NOLINTNEXTLINE(bugprone-branch-clone)
    case IRNodeType::kAdd:
      return alloc<Add>(lhs, rhs);
    case IRNodeType::kSub:
      return alloc<Sub>(lhs, rhs);
    case IRNodeType::kMul:
      return alloc<Mul>(lhs, rhs);
    case IRNodeType::kDiv:
      return alloc<Div>(lhs, rhs);
    case IRNodeType::kMod:
      return alloc<Mod>(lhs, rhs);
    case IRNodeType::kMax:
      return alloc<Max>(lhs, rhs, option);
    case IRNodeType::kMin:
      return alloc<Min>(lhs, rhs, option);
    case IRNodeType::kAnd:
      return alloc<And>(lhs, rhs);
    case IRNodeType::kXor:
      return alloc<Xor>(lhs, rhs);
    case IRNodeType::kLshift:
      return alloc<Lshift>(lhs, rhs);
    case IRNodeType::kRshift:
      return alloc<Rshift>(lhs, rhs);
    default:
      LOG(FATAL) << "unsupported expr_type: " << static_cast<int>(expr_type);
      return nullptr;
  }
}

template <
    typename Op,
    typename std::enable_if<std::is_same<
        decltype(detail::bin_op_deducer(std::declval<Op>())),
        void>::value>::type* = nullptr>
static ExprPtr mutateBinaryOp(
    NodePtr<Op> v,
    IRMutator* mutator,
    bool option = false) {
  ExprPtr lhs = v->lhs();
  ExprPtr rhs = v->rhs();
  ExprPtr lhs_new = lhs->accept_mutator(mutator);
  ExprPtr rhs_new = rhs->accept_mutator(mutator);

  ExprPtr node = v;

  if (lhs != lhs_new || rhs != rhs_new) {
    node = newBinaryOpOfType(v->expr_type(), lhs_new, rhs_new, option);
  }

  // Can only fold if both sides are constant.
  if (!lhs_new->isConstant() || !rhs_new->isConstant()) {
    return node;
  }

  return evaluateOp(node);
}

// Simple recursive GCD.
template <typename T>
T gcd(T a, T b) {
  if (b == 0) {
    return a;
  }
  return gcd(b, a % b);
}

// Helper for determining if an Expr is a multi-lane primitive (e.g. Broadcast
// or Ramp).
bool isMultilanePrimitive(ExprPtr e) {
  return to<Broadcast>(e) || to<Ramp>(e);
}

SimplifierHashType Term::hashVars() const {
  SimplifierHashType hash;
  for (auto v : variables_) {
    hash = hasher_.hash_combine(hash, hasher_.hash(v));
  }

  return hash;
}

void Term::sort() {
  // order of ops important for float
  if (dtype().is_floating_point()) {
    throw std::logic_error("reordering FP ops");
  }
  std::unordered_map<ExprPtr, std::string> str_repr_cache;
  std::sort(variables_.begin(), variables_.end(), [&](ExprPtr a, ExprPtr b) {
    if (!str_repr_cache.count(a)) {
      str_repr_cache[a] = std::to_string(a);
    }
    if (!str_repr_cache.count(b)) {
      str_repr_cache[b] = std::to_string(b);
    }
    return str_repr_cache.at(a) < str_repr_cache.at(b);
  });
}

SimplifierHashType Polynomial::hashVars() const {
  SimplifierHashType hash;
  for (auto v : variables_) {
    hash = hasher_.hash_combine(hash, hasher_.hash(v));
  }
  return hash;
}

void Polynomial::sort() {
  if (dtype().is_floating_point()) {
    throw std::logic_error("reordering FP ops");
  }
  std::unordered_map<ExprPtr, std::string> str_repr_cache;
  std::sort(variables_.begin(), variables_.end(), [&](ExprPtr a, ExprPtr b) {
    if (!str_repr_cache.count(a)) {
      str_repr_cache[a] = std::to_string(a);
    }
    if (!str_repr_cache.count(b)) {
      str_repr_cache[b] = std::to_string(b);
    }
    return str_repr_cache.at(a) < str_repr_cache.at(b);
  });
}

void MaxTerm::uniquefy() {
  std::sort(variables_.begin(), variables_.end(), [&](ExprPtr a, ExprPtr b) {
    return hasher_.hash(a) < hasher_.hash(b);
  });
  auto it = std::unique(
      variables_.begin(), variables_.end(), [&](ExprPtr a, ExprPtr b) {
        return hasher_.hash(a) == hasher_.hash(b);
      });
  variables_.resize(std::distance(variables_.begin(), it));

  // Once we removed duplicates, sort terms alphabetically for stability.
  std::unordered_map<ExprPtr, std::string> str_repr_cache;
  std::sort(variables_.begin(), variables_.end(), [&](ExprPtr a, ExprPtr b) {
    if (!str_repr_cache.count(a)) {
      str_repr_cache[a] = std::to_string(a);
    }
    if (!str_repr_cache.count(b)) {
      str_repr_cache[b] = std::to_string(b);
    }
    return str_repr_cache.at(a) < str_repr_cache.at(b);
  });
}

void MinTerm::uniquefy() {
  std::sort(variables_.begin(), variables_.end(), [&](ExprPtr a, ExprPtr b) {
    return hasher_.hash(a) < hasher_.hash(b);
  });
  auto it = std::unique(
      variables_.begin(), variables_.end(), [&](ExprPtr a, ExprPtr b) {
        return hasher_.hash(a) == hasher_.hash(b);
      });
  variables_.resize(std::distance(variables_.begin(), it));

  // Once we removed duplicates, sort terms alphabetically for stability.
  std::unordered_map<ExprPtr, std::string> str_repr_cache;
  std::sort(variables_.begin(), variables_.end(), [&](ExprPtr a, ExprPtr b) {
    if (!str_repr_cache.count(a)) {
      str_repr_cache[a] = std::to_string(a);
    }
    if (!str_repr_cache.count(b)) {
      str_repr_cache[b] = std::to_string(b);
    }
    return str_repr_cache.at(a) < str_repr_cache.at(b);
  });
}

// Handles optimization cases for Broadcast/Ramp +/- Broadcast/Ramp
template <class Op>
ExprPtr combineMultilane(ExprPtr lhs, ExprPtr rhs) {
  if (BroadcastPtr bc = to<Broadcast>(lhs)) {
    if (BroadcastPtr bcother = to<Broadcast>(rhs)) {
      if (bc->lanes() != bcother->lanes()) {
        throw malformed_input("multilane lane mismatch");
      }

      ExprPtr ret = alloc<Broadcast>(
          alloc<Op>(bc->value(), bcother->value()), bc->lanes());
      return ret;
    }

    if (RampPtr r = to<Ramp>(rhs)) {
      if (bc->lanes() != r->lanes()) {
        throw malformed_input("multilane lane mismatch");
      }

      ExprPtr ret = alloc<Ramp>(
          alloc<Op>(bc->value(), r->base()), r->stride(), r->lanes());
      return ret;
    }
  } else if (RampPtr ramp = to<Ramp>(lhs)) {
    if (RampPtr rother = to<Ramp>(rhs)) {
      if (ramp->lanes() != rother->lanes()) {
        throw malformed_input("multilane lane mismatch");
      }

      ExprPtr ret = alloc<Ramp>(
          alloc<Op>(ramp->base(), rother->base()),
          alloc<Op>(ramp->stride(), rother->stride()),
          ramp->lanes());
      return ret;
    }

    if (BroadcastPtr bc = to<Broadcast>(rhs)) {
      if (ramp->lanes() != bc->lanes()) {
        throw malformed_input("multilane lane mismatch");
      }
      ExprPtr ret = alloc<Ramp>(
          alloc<Op>(ramp->base(), bc->value()), ramp->stride(), ramp->lanes());
      return ret;
    }
  }

  return nullptr;
}

// Handles optimization cases for Broadcast/Ramp * Broadcast/Ramp
ExprPtr mulMultilane(ExprPtr lhs, ExprPtr rhs) {
  if (BroadcastPtr bc = to<Broadcast>(lhs)) {
    if (BroadcastPtr bcother = to<Broadcast>(rhs)) {
      if (bc->lanes() != bcother->lanes()) {
        throw malformed_input("multilane lane mismatch");
      }

      ExprPtr ret = alloc<Broadcast>(
          alloc<Mul>(bc->value(), bcother->value()), bc->lanes());
      return ret;
    }

    if (RampPtr r = to<Ramp>(rhs)) {
      if (bc->lanes() != r->lanes()) {
        throw malformed_input("multilane lane mismatch");
      }

      ExprPtr ret = alloc<Ramp>(
          alloc<Mul>(bc->value(), r->base()),
          alloc<Mul>(bc->value(), r->stride()),
          r->lanes());
      return ret;
    }
  } else if (RampPtr ramp = to<Ramp>(lhs)) {
    if (RampPtr r = to<Ramp>(rhs)) {
      if (ramp->lanes() != r->lanes()) {
        throw malformed_input("multilane lane mismatch");
      }

      ExprPtr ret = alloc<Ramp>(
          alloc<Mul>(ramp->base(), r->base()),
          alloc<Mul>(ramp->stride(), r->stride()),
          r->lanes());
      return ret;
    }

    if (BroadcastPtr bc = to<Broadcast>(rhs)) {
      if (ramp->lanes() != bc->lanes()) {
        throw malformed_input("multilane lane mismatch");
      }

      ExprPtr ret = alloc<Ramp>(
          alloc<Mul>(bc->value(), ramp->base()),
          alloc<Mul>(bc->value(), ramp->stride()),
          ramp->lanes());
      return ret;
    }
  }

  return nullptr;
}

void PolynomialTransformer::addOrUpdateTerm(
    std::unordered_map<SimplifierHashType, TermPtr>& varmap,
    TermPtr term) {
  SimplifierHashType hash = term->hashVars();
  auto insertRes = varmap.emplace(hash, term);
  if (insertRes.second == false) {
    TermPtr lt = insertRes.first->second;
    ExprPtr termScalar = evaluateOp(alloc<Add>(lt->scalar(), term->scalar()));

    // If the term is canceled out, remove from the map.
    if (immediateEquals(termScalar, 0)) {
      varmap.erase(hash);
      return;
    }

    varmap[hash] = alloc<Term>(hasher_, termScalar, lt->variables());
  }
}

ExprPtr PolynomialTransformer::addPolynomials(
    PolynomialPtr lhs,
    PolynomialPtr rhs) {
  // simplify common components
  // The key here is the variable hash, not the term's hash since we do want
  // to combine terms that have the same vars but different scalar components.
  std::unordered_map<SimplifierHashType, TermPtr> varmap;

  for (auto lt : lhs->variables()) {
    addOrUpdateTerm(varmap, lt);
  }
  for (auto rt : rhs->variables()) {
    addOrUpdateTerm(varmap, rt);
  }

  ExprPtr newScalar = evaluateOp(alloc<Add>(lhs->scalar(), rhs->scalar()));
  return alloc<Polynomial>(hasher_, newScalar, varmap);
}

// Insert a new Term into the provided polynomial. If the new term has common
// variables to an existing term it is combined.
ExprPtr PolynomialTransformer::insertTerm(PolynomialPtr poly, TermPtr term) {
  SimplifierHashType tHash = term->hashVars();
  std::vector<TermPtr> newVars;

  bool found = false;
  for (auto v : poly->variables()) {
    if (v->hashVars() == tHash) {
      ExprPtr newScalar = evaluateOp(alloc<Add>(term->scalar(), v->scalar()));
      found = true;
      // Skip this term if we cancelled it out.
      if (immediateEquals(newScalar, 0)) {
        continue;
      }
      auto term = alloc<Term>(hasher_, newScalar, v->variables());
      newVars.push_back(term);
    } else {
      newVars.push_back(v);
    }
  }

  if (!found) {
    newVars.push_back(term);
  }

  if (newVars.empty()) {
    return poly->scalar();
  }

  auto Poly = alloc<Polynomial>(hasher_, poly->scalar(), newVars);
  return Poly;
}

ExprPtr PolynomialTransformer::mutate(AddPtr v) {
  ExprPtr lhs_new = v->lhs()->accept_mutator(this);
  ExprPtr rhs_new = v->rhs()->accept_mutator(this);

  // Constant Folding.
  if (lhs_new->isConstant() && rhs_new->isConstant()) {
    ExprPtr result = evaluateOp(alloc<Add>(lhs_new, rhs_new));
    return result;
  }

  // Multilane folding.
  if (isMultilanePrimitive(lhs_new)) {
    if (auto ret = combineMultilane<Add>(lhs_new, rhs_new)) {
      return ret->accept_mutator(this);
    }
  }

  ExprPtr scalar = nullptr;
  ExprPtr variable = nullptr;
  if (lhs_new->isConstant()) {
    scalar = evaluateOp(lhs_new);
    variable = rhs_new;
  } else if (rhs_new->isConstant()) {
    scalar = evaluateOp(rhs_new);
    variable = lhs_new;
  }

  // If there is a scalar, and it's zero: short circuit and return the other
  // side.
  if (scalar && immediateEquals(scalar, 0)) {
    auto c = alloc<Cast>(v->dtype(), variable);
    return c->accept_mutator(this);
  }

  // If this is a floating point Add then order of operations is important, we
  // dont want to combine ops.
  if (lhs_new->dtype().is_floating_point() ||
      rhs_new->dtype().is_floating_point()) {
    return alloc<Add>(lhs_new, rhs_new);
  }

  PolynomialPtr lhsPoly = to<Polynomial>(lhs_new);
  PolynomialPtr rhsPoly = to<Polynomial>(rhs_new);

  if (lhsPoly && rhsPoly) {
    return addPolynomials(lhsPoly, rhsPoly);
  }

  TermPtr lhsTerm = to<Term>(lhs_new);
  TermPtr rhsTerm = to<Term>(rhs_new);

  if (lhsPoly && rhsTerm) {
    return insertTerm(lhsPoly, rhsTerm);
  }

  if (rhsPoly && lhsTerm) {
    return insertTerm(rhsPoly, lhsTerm);
  }

  if (lhsTerm && rhsTerm) {
    // If the terms refer to the same variables: combine them.
    if (lhsTerm->hashVars() == rhsTerm->hashVars()) {
      ExprPtr newScalar =
          evaluateOp(alloc<Add>(lhsTerm->scalar(), rhsTerm->scalar()));

      // If the terms cancelled out, return zero.
      if (immediateEquals(newScalar, 0)) {
        return newScalar->accept_mutator(this);
      }

      return alloc<Term>(hasher_, newScalar, lhsTerm->variables());
    }

    // Otherwise this is a new polynomial with no scalar and two variable
    // terms.
    return alloc<Polynomial>(hasher_, immLike(v, 0), lhsTerm, rhsTerm);
  }

  // Adds are commutative.
  PolynomialPtr poly = lhsPoly ? lhsPoly : rhsPoly;

  // Add to Polynomial->scalar().
  if (scalar && poly) {
    ExprPtr newScalar = evaluateOp(alloc<Add>(scalar, poly->scalar()));
    return alloc<Polynomial>(hasher_, newScalar, poly->variables());
  }

  // Simple Polynomial with a scalar and Term.
  TermPtr term = lhsTerm ? lhsTerm : rhsTerm;
  if (scalar && term) {
    return alloc<Polynomial>(hasher_, scalar, term);
  }

  // Simple Term with a scalar and variable type.
  if (scalar) {
    return alloc<Polynomial>(
        hasher_, scalar, alloc<Term>(hasher_, immLike(v, 1), variable));
  }

  // If LHS is neither Term not Polynomial, wrap it in a Term.
  if (!lhsTerm && !lhsPoly) {
    lhsTerm = alloc<Term>(hasher_, immLike(v, 1), lhs_new);
  }

  // Same for RHS.
  if (!rhsTerm && !rhsPoly) {
    rhsTerm = alloc<Term>(hasher_, immLike(v, 1), rhs_new);
  }

  // If we now have a poly and a term, we can insert.
  if (poly) {
    return insertTerm(poly, lhsTerm ? lhsTerm : rhsTerm);
  }

  if (lhsTerm->hashVars() == rhsTerm->hashVars()) {
    return alloc<Term>(
        hasher_,
        evaluateOp(alloc<Add>(lhsTerm->scalar(), rhsTerm->scalar())),
        lhsTerm->variables());
  }

  // If all else fails we have a new Polynomial with two new variable Terms.
  return alloc<Polynomial>(hasher_, immLike(v, 0), lhsTerm, rhsTerm);
}

ExprPtr PolynomialTransformer::subTerms(
    TermPtr lhs,
    TermPtr rhs,
    bool negated) {
  // If RHS not already negated, negate it.
  if (!negated) {
    ExprPtr minusOne = immLike(rhs, -1);
    ExprPtr negateScalar = evaluateOp(alloc<Mul>(minusOne, rhs->scalar()));
    rhs = alloc<Term>(hasher_, negateScalar, rhs->variables());
  }

  if (lhs->hashVars() == rhs->hashVars()) {
    ExprPtr newScalar = evaluateOp(alloc<Add>(lhs->scalar(), rhs->scalar()));

    // If the terms cancel out, return zero.
    if (immediateEquals(newScalar, 0)) {
      return newScalar;
    }

    return alloc<Term>(hasher_, newScalar, lhs->variables());
  }

  return alloc<Polynomial>(
      hasher_,
      getImmediateByType(promoteTypes(lhs->dtype(), rhs->dtype()), 0),
      lhs,
      rhs);
}

// Subtract the RHS Polynomial from the LHS Polynomial, cancelling out where
// possible.
ExprPtr PolynomialTransformer::subPolynomials(
    PolynomialPtr lhs,
    PolynomialPtr rhs) {
  // simplify common components
  // The key here is the variable hash, not the term's hash since we do want
  // to combine terms that have the same vars but different scalar components.
  std::unordered_map<SimplifierHashType, TermPtr> varmap;

  for (auto lt : lhs->variables()) {
    addOrUpdateTerm(varmap, lt);
  }

  for (auto rt : rhs->variables()) {
    // Polynomials add their terms, so negate the RHS's Terms.
    ExprPtr negated = evaluateOp(alloc<Mul>(immLike(rt, -1), rt->scalar()));
    TermPtr newRHS = alloc<Term>(hasher_, negated, rt->variables());
    addOrUpdateTerm(varmap, newRHS);
  }

  ExprPtr newScalar = evaluateOp(alloc<Sub>(lhs->scalar(), rhs->scalar()));

  // No vars means this cancelled out to a scalar, return it unwrapped.
  if (varmap.empty()) {
    return newScalar;
  }

  // If there is no scalar and zero or one terms, don't wrap.
  if (immediateEquals(newScalar, 0)) {
    if (varmap.empty()) {
      return nullptr;
    }
    if (varmap.size() == 1) {
      return varmap.begin()->second;
    }
  }

  // Wrap new variables in a Polynomial.
  return alloc<Polynomial>(hasher_, newScalar, varmap);
}

ExprPtr PolynomialTransformer::mutate(SubPtr v) {
  ExprPtr lhs_new = v->lhs()->accept_mutator(this);
  ExprPtr rhs_new = v->rhs()->accept_mutator(this);

  // Constant Folding.
  if (lhs_new->isConstant() && rhs_new->isConstant()) {
    ExprPtr result = evaluateOp(alloc<Sub>(lhs_new, rhs_new));
    return result;
  }

  // Multilane folding.
  if (isMultilanePrimitive(lhs_new)) {
    if (auto ret = combineMultilane<Sub>(lhs_new, rhs_new)) {
      // NOLINTNEXTLINE(clang-analyzer-cplusplus.NewDeleteLeaks)
      return ret->accept_mutator(this);
    }
  }

  if (rhs_new->isConstant() && immediateEquals(rhs_new, 0)) {
    auto c = alloc<Cast>(v->dtype(), lhs_new);
    // NOLINTNEXTLINE(clang-analyzer-cplusplus.NewDeleteLeaks)
    return c->accept_mutator(this);
  }

  // If this is a floating point Sub then order of operations is important, we
  // dont want to combine ops.
  if (lhs_new->dtype().is_floating_point() ||
      rhs_new->dtype().is_floating_point()) {
    return alloc<Sub>(lhs_new, rhs_new);
  }

  PolynomialPtr lhsPoly = to<Polynomial>(lhs_new);
  PolynomialPtr rhsPoly = to<Polynomial>(rhs_new);

  if (lhsPoly && rhsPoly) {
    auto ret = subPolynomials(lhsPoly, rhsPoly);
    if (!ret) {
      // Cancelled out completely.
      return immLike(v, 0);
    }
    return ret;
  }

  TermPtr lhsTerm = to<Term>(lhs_new);
  TermPtr rhsTerm = to<Term>(rhs_new);

  // Polynomial - Term.
  if (lhsPoly && rhsTerm) {
    // Negate the term.
    ExprPtr negate =
        evaluateOp(alloc<Mul>(immLike(rhsTerm, -1), rhsTerm->scalar()));
    TermPtr newTerm = alloc<Term>(hasher_, negate, rhsTerm->variables());
    return insertTerm(lhsPoly, newTerm);
  }

  // Term - Polynomial.
  if (rhsPoly && lhsTerm) {
    // Negate every part of the Polynomial.
    ExprPtr minusOne = immLike(lhsTerm, -1);
    ExprPtr negateScalar = evaluateOp(alloc<Mul>(minusOne, rhsPoly->scalar()));

    std::vector<TermPtr> variables;
    for (auto t : rhsPoly->variables()) {
      ExprPtr negate = evaluateOp(alloc<Mul>(minusOne, t->scalar()));
      variables.push_back(alloc<Term>(hasher_, negate, t->variables()));
    }

    PolynomialPtr newPoly = alloc<Polynomial>(hasher_, negateScalar, variables);
    return insertTerm(newPoly, lhsTerm);
  }

  if (lhsTerm && rhsTerm) {
    return subTerms(lhsTerm, rhsTerm, false);
  }

  bool lhsScalar = lhs_new->isConstant();
  bool rhsScalar = rhs_new->isConstant();

  if (lhsPoly && rhsScalar) {
    // Easy path, just sub the scalar component.
    ExprPtr newScalar = evaluateOp(alloc<Sub>(lhsPoly->scalar(), rhs_new));
    return alloc<Polynomial>(hasher_, newScalar, lhsPoly->variables());
  }

  if (lhsScalar && rhsPoly) {
    // Sub the scalar component.
    ExprPtr newScalar = evaluateOp(alloc<Sub>(lhs_new, rhsPoly->scalar()));

    // Negate each term in the Polynomial RHS.
    ExprPtr minusOne = immLike(rhsPoly, -1);
    std::vector<TermPtr> variables;
    for (auto t : rhsPoly->variables()) {
      ExprPtr negate = evaluateOp(alloc<Mul>(minusOne, t->scalar()));
      variables.push_back(alloc<Term>(hasher_, negate, t->variables()));
    }

    return alloc<Polynomial>(hasher_, newScalar, variables);
  }

  if (lhsTerm && rhsScalar) {
    // Negate the constant.
    ExprPtr negate = evaluateOp(alloc<Mul>(immLike(rhs_new, -1), rhs_new));
    return alloc<Polynomial>(hasher_, negate, lhsTerm);
  }

  if (lhsScalar && rhsTerm) {
    // Negate the RHS Term.
    ExprPtr negate = evaluateOp(
        alloc<Mul>(immLike(rhsTerm->scalar(), -1), rhsTerm->scalar()));

    return alloc<Polynomial>(
        hasher_, lhs_new, alloc<Term>(hasher_, negate, rhsTerm->variables()));
  }

  // simple term with a scalar and variable type.
  if (lhsScalar) {
    // Create a negated term.
    return alloc<Polynomial>(
        hasher_, lhs_new, alloc<Term>(hasher_, immLike(v, -1), rhs_new));
  }

  if (rhsScalar) {
    // Negate the scalar.
    ExprPtr negate = evaluateOp(alloc<Mul>(immLike(rhs_new, -1), rhs_new));
    return alloc<Polynomial>(
        hasher_, negate, alloc<Term>(hasher_, immLike(v, 1), lhs_new));
  }

  // no scalar...
  if (!lhsTerm && !lhsPoly) {
    lhsTerm = alloc<Term>(hasher_, immLike(v, 1), lhs_new);
  }

  bool createdRHSnegated = false;
  if (!rhsTerm && !rhsPoly) {
    rhsTerm = alloc<Term>(hasher_, immLike(v, -1), rhs_new);
    createdRHSnegated = true;
  }

  if (lhsTerm && rhsTerm) {
    return subTerms(lhsTerm, rhsTerm, createdRHSnegated);
  }

  // Insert wrapped Term into LHS Polynomial.
  if (lhsPoly) {
    CHECK(rhsTerm);
    return insertTerm(lhsPoly, rhsTerm);
  }

  // Insert wrapper Term into negated RHS Poly.
  if (rhsPoly) {
    CHECK(lhsTerm);
    ExprPtr minusOne = immLike(rhsPoly, -1);
    ExprPtr newScalar = evaluateOp(alloc<Mul>(minusOne, rhsPoly->scalar()));

    // Negate each term in the Polynomial RHS.
    std::vector<TermPtr> variables;
    for (auto t : rhsPoly->variables()) {
      ExprPtr negate = evaluateOp(alloc<Mul>(minusOne, t->scalar()));
      variables.push_back(alloc<Term>(hasher_, negate, t->variables()));
    }

    auto poly = alloc<Polynomial>(hasher_, newScalar, variables);
    return insertTerm(poly, lhsTerm);
  }

  return alloc<Polynomial>(hasher_, immLike(v, 0), lhsTerm, rhsTerm);
}

// Multiply two terms together, usually creating a new term with the variable
// lists concatenated.
TermPtr PolynomialTransformer::mulTerms(TermPtr lhs, TermPtr rhs) {
  ExprPtr scalar = evaluateOp(alloc<Mul>(lhs->scalar(), rhs->scalar()));
  if (immediateEquals(scalar, 0)) {
    return nullptr;
  }

  // Can reorder here since floating point ops don't get put into Terms.
  std::vector<ExprPtr> variables;
  std::vector<ExprPtr> multilaneVariables;
  // For now don't handle exponents.
  for (auto c : lhs->variables()) {
    if (isMultilanePrimitive(c)) {
      multilaneVariables.push_back(c);
    } else {
      variables.push_back(c);
    }
  }
  for (auto c : rhs->variables()) {
    if (isMultilanePrimitive(c)) {
      multilaneVariables.push_back(c);
    } else {
      variables.push_back(c);
    }
  }

  // Merge all the multilane vars:
  ExprPtr lastNode{nullptr};
  for (auto node : multilaneVariables) {
    if (lastNode == nullptr) {
      lastNode = node;
    } else {
      if (auto next = mulMultilane(lastNode, node)) {
        lastNode = next->accept_mutator(this);
      } else {
        variables.push_back(lastNode);
        lastNode = node;
      }
    }
  }
  if (lastNode) {
    variables.push_back(lastNode);
  }

  return alloc<Term>(hasher_, scalar, variables);
}

// Multiply a Polynomial by a Term.
ExprPtr PolynomialTransformer::polyByTerm(PolynomialPtr poly, TermPtr term) {
  // poly * term
  //    = (poly_terms + poly_scalar) * term
  //    = poly_terms * term + poly_scalar * term

  // First, multiply all variables (terms) in the polynomial by the input
  // term.
  std::vector<TermPtr> newTerms;
  for (auto var : poly->variables()) {
    TermPtr newTerm = mulTerms(var, term);
    if (newTerm) {
      newTerms.push_back(newTerm);
    }
  }

  // If the scalar in poly is not 0, it must be multiplied by term.
  // If there are no variables in term, this becomes the scalar in the result
  // polynomial. If there are variables in term, this becomes a new term in
  // the result polynomial.
  if (!immediateEquals(poly->scalar(), 0)) {
    ExprPtr scalar = evaluateOp(alloc<Mul>(poly->scalar(), term->scalar()));
    if (term->variables().empty()) {
      return alloc<Polynomial>(hasher_, scalar, newTerms);
    }
    newTerms.push_back(alloc<Term>(hasher_, scalar, term->variables()));
  }

  // The only case when the result polynomial has a scalar is when the input
  // term does not have any variables and the input polynomial has a non-zero
  // scalar. That case is handled above. So, at this point, we do not have any
  // scalars in the result polynomial.
  return alloc<Polynomial>(hasher_, std::move(newTerms));
}

// Does multiplying these two expressions make a Rounding Off operation.
// e.g. LHS = (x/y),  RHS = y => (x / y) * y => RoundOff(x, y).
ExprPtr PolynomialTransformer::isRoundOff(ExprPtr lhs, ExprPtr rhs) {
  DivPtr div{nullptr};
  ExprPtr other{nullptr};

  if ((div = to<Div>(lhs))) {
    other = rhs;
  } else if ((div = to<Div>(rhs))) {
    other = lhs;
  } else {
    return nullptr;
  }

  ExprPtr denom = div->rhs();

  if (TermPtr denomTerm = to<Term>(denom)) {
    if (immediateEquals(denomTerm->scalar(), 1) &&
        denomTerm->variables().size() == 1) {
      denom = denomTerm->variables()[0];
    }
  }

  if (hasher_.hash(denom) == hasher_.hash(other)) {
    // If the denominator is equal to the other, then yes it's a RoundOff.
    return alloc<RoundOff>(div->lhs(), div->rhs());
  }

  if (denom->isConstant() && other->isConstant()) {
    if (immediateEquals(denom, 0) || immediateEquals(other, 0)) {
      return nullptr;
    }
    // If they are both scalar we may be able to find a common factor.
    if (immediateEquals(evaluateOp(alloc<Mod>(other, denom)), 0)) {
      ExprPtr scalar = evaluateOp(alloc<Div>(other, denom));
      ExprPtr newDenom = evaluateOp(alloc<Div>(other, scalar));
      return alloc<Term>(
          hasher_, scalar, alloc<RoundOff>(div->lhs(), newDenom));
    }
  }

  return nullptr;
}

// Inserts a new component into a term, looking for opportunities to simplify.
ExprPtr PolynomialTransformer::insertIntoTerm(TermPtr term, ExprPtr expr) {
  std::vector<ExprPtr> vars;

  // Search for RoundOffs.
  bool merged{false};
  for (auto component : term->variables()) {
    if (auto roundoff = isRoundOff(component, expr)) {
      vars.push_back(roundoff);
      merged = true;
    } else {
      vars.push_back(component);
    }
  }

  if (!merged) {
    vars.push_back(expr);
  }

  if (vars.size() == 1 && immediateEquals(term->scalar(), 1)) {
    return vars[0];
  }

  return alloc<Term>(hasher_, term->scalar(), vars);
}

ExprPtr PolynomialTransformer::mutate(MulPtr v) {
  ExprPtr lhs_new = v->lhs()->accept_mutator(this);
  ExprPtr rhs_new = v->rhs()->accept_mutator(this);

  // Constant Folding.
  if (lhs_new->isConstant() && rhs_new->isConstant()) {
    return evaluateOp(alloc<Mul>(lhs_new, rhs_new));
  }

  // Multilane folding.
  if (isMultilanePrimitive(lhs_new)) {
    if (auto ret = mulMultilane(lhs_new, rhs_new)) {
      // NOLINTNEXTLINE(clang-analyzer-cplusplus.NewDeleteLeaks)
      return ret->accept_mutator(this);
    }
  }

  // Order doesn't matter.
  ExprPtr scalar = nullptr;
  ExprPtr variable = nullptr;
  if (lhs_new->isConstant()) {
    scalar = lhs_new;
    variable = rhs_new;
  } else if (rhs_new->isConstant()) {
    scalar = rhs_new;
    variable = lhs_new;
  }

  // Handle special case mul by 1 since thats safe for floating point, even if
  // it's Nan/Inf.
  if (scalar && immediateEquals(scalar, 1)) {
    auto c = alloc<Cast>(v->dtype(), variable);
    // NOLINTNEXTLINE(clang-analyzer-cplusplus.NewDeleteLeaks)
    return c->accept_mutator(this);
  }

  // If this is a floating point Mul then order of operations is important, we
  // dont want to combine ops.
  if (lhs_new->dtype().is_floating_point() ||
      rhs_new->dtype().is_floating_point()) {
    return alloc<Mul>(lhs_new, rhs_new);
  }

  // Handle special case mul by 0.
  if (scalar && immediateEquals(scalar, 0)) {
    return immLike(v, 0);
  }

  // Catch cases of rounding (Div(A/B) * B).
  if (auto ret = isRoundOff(lhs_new, rhs_new)) {
    return ret;
  } else if (auto ret = isRoundOff(v->lhs(), v->rhs())) {
    // We can break the Round + Mod pattern via factorization of the Div, so
    // check whether it would have worked on the unsimplified tree. If so, we
    // need to simplify again.
    return ret->accept_mutator(this);
  }

  PolynomialPtr lhsPoly = to<Polynomial>(lhs_new);
  PolynomialPtr rhsPoly = to<Polynomial>(rhs_new);

  if (lhsPoly && rhsPoly) {
    // This expands to more terms that we can't generally fix without variable
    // factorization, it's more efficient to just leave these as Muls.
    return alloc<Mul>(lhsPoly, rhsPoly);
  }

  TermPtr lhsTerm = to<Term>(lhs_new);
  TermPtr rhsTerm = to<Term>(rhs_new);

  if (lhsPoly && rhsTerm) {
    return polyByTerm(lhsPoly, rhsTerm);
  }

  if (rhsPoly && lhsTerm) {
    return polyByTerm(rhsPoly, lhsTerm);
  }

  if (lhsTerm && rhsTerm) {
    return mulTerms(lhsTerm, rhsTerm);
  }

  if (scalar && lhsTerm) {
    ExprPtr newScalar = evaluateOp(alloc<Mul>(scalar, lhsTerm->scalar()));
    return alloc<Term>(hasher_, newScalar, lhsTerm->variables());
  }

  if (scalar && rhsTerm) {
    ExprPtr newScalar = evaluateOp(alloc<Mul>(scalar, rhsTerm->scalar()));
    return alloc<Term>(hasher_, newScalar, rhsTerm->variables());
  }

  // If this is a scalar * a Polynomial, push the scalar term down.
  // We can wrap the scalar with a Term and use polyByTerm.
  if (scalar && lhsPoly) {
    return polyByTerm(lhsPoly, alloc<Term>(hasher_, scalar));
  }
  if (scalar && rhsPoly) {
    return polyByTerm(rhsPoly, alloc<Term>(hasher_, scalar));
  }

  // simple term with a scalar and variable type.
  if (scalar) {
    return alloc<Term>(hasher_, scalar, variable);
  }

  // Multiplying Polynomial by variable can be wrapped in a term and handled
  // by polyByTerm also.
  if (lhsPoly) {
    auto term = alloc<Term>(hasher_, immLike(rhs_new, 1), rhs_new);
    return polyByTerm(lhsPoly, term);
  }
  if (rhsPoly) {
    auto term = alloc<Term>(hasher_, immLike(lhs_new, 1), lhs_new);
    return polyByTerm(rhsPoly, term);
  }

  // Multiplying Term by a variable is equivalent to adding the variable to
  // the term's list of vars.
  if (lhsTerm) {
    return insertIntoTerm(lhsTerm, rhs_new);
  }
  if (rhsTerm) {
    return insertIntoTerm(rhsTerm, lhs_new);
  }

  // Two variables, create a new Term.
  return alloc<Term>(hasher_, immLike(v, 1), lhs_new, rhs_new);
}

ExprPtr factorizeDivision(ExprPtr lhs_new, ExprPtr rhs_new) {
  if (!lhs_new || !rhs_new) {
    return nullptr;
  }

  ExprPtr leftScalar = lhs_new->isConstant() ? lhs_new : nullptr;
  ExprPtr rightScalar = rhs_new->isConstant() ? rhs_new : nullptr;

  auto lhsTerm = to<Term>(lhs_new);
  auto rhsTerm = to<Term>(rhs_new);
  if (lhsTerm) {
    leftScalar = lhsTerm->scalar();
  }

  if (rhsTerm) {
    rightScalar = rhsTerm->scalar();
  }

  if (!leftScalar || !rightScalar) {
    return nullptr;
  }

  long left = immediateAs<long>(leftScalar);
  long right = immediateAs<long>(rightScalar);

  long GCD = gcd<long>(left, right);
  if (GCD <= 1) {
    return nullptr;
  }

  leftScalar = evaluateOp(alloc<Div>(leftScalar, immLike(leftScalar, GCD)));
  rightScalar = evaluateOp(alloc<Div>(rightScalar, immLike(rightScalar, GCD)));

  if (lhsTerm) {
    lhs_new = alloc<Term>(lhsTerm->hasher(), leftScalar, lhsTerm->variables());
  } else {
    lhs_new = leftScalar;
  }

  if (rhsTerm) {
    rhs_new = alloc<Term>(rhsTerm->hasher(), rightScalar, rhsTerm->variables());
  } else {
    rhs_new = rightScalar;
  }

  return alloc<Div>(lhs_new, rhs_new);
}

ExprPtr PolynomialTransformer::mutate(DivPtr v) {
  ExprPtr lhs_new = v->lhs()->accept_mutator(this);
  ExprPtr rhs_new = v->rhs()->accept_mutator(this);

  // Constant Folding.
  if (lhs_new->isConstant() && rhs_new->isConstant()) {
    return evaluateOp(alloc<Div>(lhs_new, rhs_new));
  }

  // If this is a floating point Div then order of operations is important, we
  // dont want to combine ops.
  if (lhs_new->dtype().is_floating_point() ||
      rhs_new->dtype().is_floating_point()) {
    return alloc<Div>(lhs_new, rhs_new);
  }

  // If the numerator is zero, so is the result.
  if (lhs_new->isConstant() && immediateEquals(lhs_new, 0)) {
    // NOLINTNEXTLINE(clang-analyzer-cplusplus.NewDeleteLeaks)
    return lhs_new;
  }

  // If the denominator is one, return numerator.
  if (rhs_new->isConstant() && immediateEquals(rhs_new, 1)) {
    return lhs_new;
  }

  // If numberator and denominator are equal the result is 1.
  // Unless the demoninator could be zero.
  // if (hasher_.hash(lhs_new) == hasher_.hash(rhs_new)) {
  //   return getImmediateByType(v->dtype(), 1);
  // }

  if (auto ret = factorizeDivision(lhs_new, rhs_new)) {
    // NOLINTNEXTLINE(clang-analyzer-cplusplus.NewDeleteLeaks)
    return ret->accept_mutator(this);
  }

  return alloc<Div>(lhs_new, rhs_new);
}

ExprPtr PolynomialTransformer::mutate(ModPtr v) {
  ExprPtr lhs_new = v->lhs()->accept_mutator(this);
  ExprPtr rhs_new = v->rhs()->accept_mutator(this);

  // Constant Folding.
  if (lhs_new->isConstant() && rhs_new->isConstant()) {
    return evaluateOp(alloc<Mod>(lhs_new, rhs_new));
  }

  // 0 % x => 0.
  if (lhs_new->isConstant() && immediateEquals(lhs_new, 0)) {
    // NOLINTNEXTLINE(clang-analyzer-cplusplus.NewDeleteLeaks)
    return lhs_new;
  }

  // x % 1 == 0.
  if (rhs_new->isConstant() && immediateEquals(rhs_new, 1)) {
    // NOLINTNEXTLINE(clang-analyzer-cplusplus.NewDeleteLeaks)
    return immLike(v, 0);
  }

  // x % x => 0.
  if (hasher_.hash(lhs_new) == hasher_.hash(rhs_new)) {
    return immLike(v, 0);
  }

  TermPtr lhsTerm = to<Term>(lhs_new);
  if (!lhsTerm) {
    PolynomialPtr lhsPoly = to<Polynomial>(lhs_new);
    if (lhsPoly) {
      // Can still optimize this out if we can factorize the polynomial.
      lhsTerm = factorizePolynomial(lhsPoly);
    }
  }

  if (lhsTerm) {
    // ((C1 * C2) * x) % C1 => 0.
    if (rhs_new->isConstant() &&
        immediateEquals(
            evaluateOp(alloc<Mod>(lhsTerm->scalar(), rhs_new)), 0)) {
      return immLike(v, 0);
    }

    // (x * y * z) % x => 0.
    for (auto component : lhsTerm->variables()) {
      if (hasher_.hash(component) == hasher_.hash(rhs_new)) {
        return immLike(v, 0);
      }
    }

    // (6 * x * y) % (3 * x * y) => 0.
    // also, (x * y * z) % (z * y) => 0.
    // This requires all variable terms found in the RHS to be present in the
    // LHS.
    TermPtr rhsTerm = to<Term>(rhs_new);
    if (rhsTerm) {
      auto& lVars = lhsTerm->variables();
      auto& rVars = rhsTerm->variables();
      size_t rLeft = rVars.size();

      auto rIt = rVars.begin();

      for (auto lIt = lVars.begin(); lIt != lVars.end() && !rVars.empty();
           ++lIt) {
        auto lHash = hasher_.hash(*lIt);
        for (; rIt != rVars.end(); ++rIt) {
          auto rHash = hasher_.hash(*rIt);
          if (lHash == rHash) {
            --rLeft;
            break;
          } else if (lHash < rHash) {
            break;
          }
        }
      }

      if (rLeft == 0 &&
          immediateEquals(
              evaluateOp(alloc<Mod>(lhsTerm->scalar(), rhsTerm->scalar())),
              0)) {
        return immLike(v, 0);
      }
    }
  }

  return alloc<Mod>(lhs_new, rhs_new);
}

namespace {

// Combines two MinTerm / MaxTerm expressions into one.
// The first type on the template refers to the op, as in Min or Max and the
// second type refers to the corresponding term, as in MinTerm or MaxTerm.
template <class Op, class OpTerm>
ExprPtr combineMinMaxTerms(
    ExprPtr lhs,
    ExprPtr rhs,
    bool propagate_nans,
    HashProvider& hasher) {
  auto combine_scalars = [&](ExprPtr c1, ExprPtr c2) -> ExprPtr {
    if (c1 && c2) {
      return evaluateOp(alloc<Op>(c1, c2, propagate_nans));
    }
    if (c1) {
      return c1;
    }
    return c2;
  };

  auto combine_opterms = [&](NodePtr<OpTerm> m1, NodePtr<OpTerm> m2) {
    ExprPtr scalar = combine_scalars(m1->scalar(), m2->scalar());
    std::vector<ExprPtr> variables;
    for (auto v : m1->variables()) {
      variables.push_back(v);
    }
    for (auto v : m2->variables()) {
      variables.push_back(v);
    }
    return alloc<OpTerm>(hasher, scalar, propagate_nans, std::move(variables));
  };

  auto add_expr_to_opterm = [&](ExprPtr expr, NodePtr<OpTerm> opterm) {
    ExprPtr scalar = nullptr;
    std::vector<ExprPtr> variables;
    if (opterm) {
      scalar = opterm->scalar();
      variables = opterm->variables();
    }
    // NOLINTNEXTLINE(clang-analyzer-core.CallAndMessage)
    if (expr->isConstant()) {
      scalar = combine_scalars(scalar, expr);
    } else {
      variables.push_back(expr);
    }
    return alloc<OpTerm>(hasher, scalar, propagate_nans, std::move(variables));
  };

  auto lhs_opterm = to<OpTerm>(lhs);
  auto rhs_opterm = to<OpTerm>(rhs);
  if (lhs_opterm && lhs_opterm->propagate_nans() != propagate_nans) {
    return alloc<Op>(lhs, rhs, propagate_nans);
  }
  if (rhs_opterm && rhs_opterm->propagate_nans() != propagate_nans) {
    return alloc<Op>(lhs, rhs, propagate_nans);
  }

  if (lhs_opterm && rhs_opterm) {
    return combine_opterms(lhs_opterm, rhs_opterm);
  } else if (lhs_opterm) {
    return add_expr_to_opterm(rhs, lhs_opterm);
  } else if (rhs_opterm) {
    return add_expr_to_opterm(lhs, rhs_opterm);
  }
  return add_expr_to_opterm(rhs, add_expr_to_opterm(lhs, nullptr));
}

// Returns true if op is one of the 2 operands in opterm and also returns
// the other op of opterm in other_op.
template <class OpTerm>
bool isOperandInMinMaxTerm(
    NodePtr<OpTerm> opterm,
    ExprPtr op,
    HashProvider& hasher,
    ExprPtr* other_op) {
  if (opterm->variables().size() != 2) {
    return false;
  }
  auto lhs = opterm->variables()[0];
  auto rhs = opterm->variables()[1];
  auto op_hash = hasher.hash(op);
  if (hasher.hash(lhs) == op_hash) {
    *other_op = rhs;
    return true;
  } else if (hasher.hash(rhs) == op_hash) {
    *other_op = lhs;
    return true;
  }
  return false;
};

// Simplifies the nested min-max pattern like:
//   * Max(Min(x, y), Min(x, z)) => Min(x, Max(y, z))
//   * Min(Max(x, y), Max(x, z)) => Max(x, Min(y, z))
// This function is called while processing the outer Min / Max ops.
// At that point the inner Min / Max ops would have been converted to
// MinTerm / MaxTerm as appropriate. So, this function checks for those
// term expressions in the given lhs and rhs.
//
// The first type of the template must be the term type corresponding to the
// outer op (e.g. MaxTerm) and the second type of the template must be the term
// type corresponding to the expected inner op (e.g. MinTerm).
template <class OpTerm, class OtherOpTerm>
bool simplifyNestedMinMax(
    ExprPtr lhs,
    ExprPtr rhs,
    bool propagate_nans,
    HashProvider& hasher,
    ExprPtr* new_op) {
  auto lhs_opterm = to<OtherOpTerm>(lhs);
  auto rhs_opterm = to<OtherOpTerm>(rhs);
  if (lhs_opterm && rhs_opterm &&
      lhs_opterm->propagate_nans() == propagate_nans &&
      rhs_opterm->propagate_nans() == propagate_nans) {
    if (!lhs_opterm->scalar() && !rhs_opterm->scalar()) {
      if (lhs_opterm->variables().size() == 2 &&
          rhs_opterm->variables().size() == 2) {
        auto rhs_v1 = rhs_opterm->variables()[0];
        auto rhs_v2 = rhs_opterm->variables()[1];
        // NOLINTNEXTLINE(cppcoreguidelines-init-variables)
        ExprPtr new_op_lhs;
        if (isOperandInMinMaxTerm<OtherOpTerm>(
                lhs_opterm, rhs_v1, hasher, &new_op_lhs)) {
          auto inner_op = alloc<OpTerm>(
              hasher, nullptr, propagate_nans, new_op_lhs, rhs_v2);
          *new_op = alloc<OtherOpTerm>(
              hasher, nullptr, propagate_nans, rhs_v1, inner_op);
          return true;
        }
        if (isOperandInMinMaxTerm<OtherOpTerm>(
                lhs_opterm, rhs_v2, hasher, &new_op_lhs)) {
          auto inner_op = alloc<OpTerm>(
              hasher, nullptr, propagate_nans, new_op_lhs, rhs_v1);
          *new_op = alloc<OtherOpTerm>(
              hasher, nullptr, propagate_nans, rhs_v2, inner_op);
          return true;
        }
      }
    }
  }
  return false;
}

} // namespace

ExprPtr PolynomialTransformer::mutate(MaxPtr v) {
  ExprPtr lhs_new = v->lhs()->accept_mutator(this);
  ExprPtr rhs_new = v->rhs()->accept_mutator(this);

  // Constant Folding.
  if (lhs_new->isConstant() && rhs_new->isConstant()) {
    return evaluateOp(alloc<Max>(lhs_new, rhs_new, v->propagate_nans()));
  }

  // If diff is constant, return the appropriate operand.
  ExprPtr diff = alloc<Sub>(lhs_new, rhs_new);
  diff = diff->accept_mutator(this);
  if (diff->isConstant()) {
    if (immediateAs<int>(diff) > 0) {
      return lhs_new;
    }
    return rhs_new;
  }

  // Max(Min(x, y), Min(x, z)) => Min(x, Max(y, z))
  // NOLINTNEXTLINE(cppcoreguidelines-init-variables)
  ExprPtr new_op;
  if (simplifyNestedMinMax<MaxTerm, MinTerm>(
          lhs_new, rhs_new, v->propagate_nans(), hasher_, &new_op)) {
    return new_op;
  }

  return combineMinMaxTerms<Max, MaxTerm>(
      lhs_new, rhs_new, v->propagate_nans(), hasher_);
}

ExprPtr PolynomialTransformer::mutate(MinPtr v) {
  ExprPtr lhs_new = v->lhs()->accept_mutator(this);
  ExprPtr rhs_new = v->rhs()->accept_mutator(this);

  // Constant Folding.
  if (lhs_new->isConstant() && rhs_new->isConstant()) {
    return evaluateOp(alloc<Min>(lhs_new, rhs_new, v->propagate_nans()));
  }

  // If diff is constant, return the appropriate operand.
  ExprPtr diff = alloc<Sub>(lhs_new, rhs_new);
  diff = diff->accept_mutator(this);
  if (diff->isConstant()) {
    if (immediateAs<int>(diff) < 0) {
      return lhs_new;
    }
    return rhs_new;
  }

  // Min(Max(x, y), Max(x, z)) => Max(x, Min(y, z))
  // NOLINTNEXTLINE(cppcoreguidelines-init-variables)
  ExprPtr new_op;
  if (simplifyNestedMinMax<MinTerm, MaxTerm>(
          lhs_new, rhs_new, v->propagate_nans(), hasher_, &new_op)) {
    return new_op;
  }

  return combineMinMaxTerms<Min, MinTerm>(
      lhs_new, rhs_new, v->propagate_nans(), hasher_);
}

ExprPtr PolynomialTransformer::mutate(CompareSelectPtr v) {
  ExprPtr lhs_new = v->lhs()->accept_mutator(this);
  ExprPtr rhs_new = v->rhs()->accept_mutator(this);
  ExprPtr true_branch = v->ret_val1()->accept_mutator(this);
  ExprPtr false_branch = v->ret_val2()->accept_mutator(this);

  // Constant Folding.
  if (lhs_new->isConstant() && rhs_new->isConstant()) {
    ExprPtr v_new = alloc<CompareSelect>(
        lhs_new,
        rhs_new,
        true_branch,
        false_branch,
        v->compare_select_op(),
        v->bias());
    return evaluateOp(v_new);
  }

  // If the comparison is done in float, don't attempt diff simplification,
  // since we can't correctly handle NaN.
  if (lhs_new->dtype().is_floating_point() ||
      rhs_new->dtype().is_floating_point()) {
    return alloc<CompareSelect>(
        lhs_new,
        rhs_new,
        true_branch,
        false_branch,
        v->compare_select_op(),
        v->bias());
  }

  // If diff is constant, we can determine it.
  ExprPtr diff = alloc<Sub>(rhs_new, lhs_new);
  diff = diff->accept_mutator(this);

  // NOLINTNEXTLINE(clang-analyzer-cplusplus.NewDeleteLeaks)
  if (!diff->isConstant()) {
    return alloc<CompareSelect>(
        lhs_new,
        rhs_new,
        true_branch,
        false_branch,
        // NOLINTNEXTLINE(clang-analyzer-cplusplus.NewDeleteLeaks)
        v->compare_select_op(),
        v->bias());
  }

  bool equal = immediateEquals(diff, 0);
  bool lhsSmaller = !equal && !immediateIsNegative(diff);

  switch (v->compare_select_op()) {
    case CompareSelectOperation::kEQ:
      return equal ? true_branch : false_branch;
    case CompareSelectOperation::kGT:
      return (lhsSmaller || equal) ? false_branch : true_branch;
    case CompareSelectOperation::kGE:
      return lhsSmaller ? false_branch : true_branch;
    case CompareSelectOperation::kLT:
      return lhsSmaller ? true_branch : false_branch;
    case CompareSelectOperation::kLE:
      return (lhsSmaller || equal) ? true_branch : false_branch;
    case CompareSelectOperation::kNE:
      return equal ? false_branch : true_branch;
  }

  // should not be possible but just in case.
  return alloc<CompareSelect>(
      lhs_new,
      rhs_new,
      true_branch,
      false_branch,
      v->compare_select_op(),
      v->bias());
}

ExprPtr PolynomialTransformer::mutate(IntrinsicsPtr v) {
  std::vector<ExprPtr> new_params;
  bool changed = false;
  bool allConstant = true;
  for (auto p : v->params()) {
    ExprPtr new_child = p->accept_mutator(this);
    new_params.push_back(new_child);

    changed |= p != new_child;
    allConstant &= new_child->isConstant();
  }

  ExprPtr node = v;
  if (changed) {
    node = alloc<Intrinsics>(v->op_type(), new_params);
  }

  if (!allConstant || !v->isPure()) {
    return node;
  }

  // we're evaluating, but the evaluator only supports float intrinsics.
  std::vector<ExprPtr> const_params;
  changed = false;
  for (auto p : new_params) {
    if (p->dtype().scalar_type() == ScalarType::Float) {
      const_params.push_back(p);
    } else {
      const_params.push_back(
          alloc<Cast>(Dtype(ScalarType::Float, p->dtype().lanes()), p));
      changed = true;
    }
  }

  if (changed) {
    node = alloc<Intrinsics>(v->op_type(), const_params);
  }
  return evaluateOp(node);
}

ExprPtr PolynomialTransformer::mutate(CastPtr v) {
  ExprPtr node = v->src_value()->accept_mutator(this);
  if (node->isConstant()) {
    return evaluateOp(alloc<Cast>(v->dtype(), node));
  }

  if (v->dtype() == node->dtype()) {
    return node;
  }

  return alloc<Cast>(v->dtype(), node);
}

ExprPtr PolynomialTransformer::mutate(IfThenElsePtr v) {
  ExprPtr condition = v->condition();
  ExprPtr true_value = v->true_value();
  ExprPtr false_value = v->false_value();
  ExprPtr condition_new = condition->accept_mutator(this);
  ExprPtr true_value_new = true_value->accept_mutator(this);
  ExprPtr false_value_new = false_value->accept_mutator(this);

  // If the condition is constant then we can choose the right branch now.
  if (condition_new->isConstant()) {
    if (!immediateEquals(condition_new, 0)) {
      return true_value_new;
    } else {
      return false_value_new;
    }
  }

  // If both branches are the same then don't do the condition.
  if (hasher_.hash(true_value_new) == hasher_.hash(false_value_new)) {
    return true_value_new;
  }

  if (condition == condition_new && true_value == true_value_new &&
      false_value == false_value_new) {
    return v;
  }

  return alloc<IfThenElse>(condition_new, true_value_new, false_value_new);
}

ExprPtr PolynomialTransformer::mutate(AndPtr v) {
  return mutateBinaryOp(v, this);
}

ExprPtr PolynomialTransformer::mutate(XorPtr v) {
  return mutateBinaryOp(v, this);
}

ExprPtr PolynomialTransformer::mutate(LshiftPtr v) {
  return mutateBinaryOp(v, this);
}

ExprPtr PolynomialTransformer::mutate(RshiftPtr v) {
  return mutateBinaryOp(v, this);
}

StmtPtr PolynomialBase::mutate(CondPtr v) {
  ExprPtr cond_old = v->condition();
  StmtPtr true_old = v->true_stmt();
  StmtPtr false_old = v->false_stmt();

  ExprPtr cond_new = cond_old->accept_mutator(this);
  StmtPtr true_new = true_old ? true_old->accept_mutator(this) : true_old;
  StmtPtr false_new = false_old ? false_old->accept_mutator(this) : false_old;

  // If the condition is constant then we can choose the right branch now.
  if (cond_new->isConstant()) {
    if (!immediateEquals(cond_new, 0)) {
      // NOLINTNEXTLINE(clang-analyzer-cplusplus.NewDeleteLeaks)
      return true_new;
    } else {
      // NOLINTNEXTLINE(clang-analyzer-cplusplus.NewDeleteLeaks)
      return false_new;
    }
  }

  // If both branches are the same then don't do the condition.
  if (true_new && false_new &&
      hasher_.hash(true_new) == hasher_.hash(false_new)) {
    return true_new;
  }

  BlockPtr true_block = to<Block>(true_new);
  BlockPtr false_block = to<Block>(false_new);
  bool true_empty = !true_new || (true_block && true_block->nstmts() == 0);
  bool false_empty = !false_new || (false_block && false_block->nstmts() == 0);

  if (true_empty && false_empty) {
    return alloc<Block>(std::vector<StmtPtr>({}));
  }
  if (cond_old != cond_new) {
    v->set_condition(cond_new);
  }
  if (true_old != true_new) {
    v->set_true_stmt(true_new);
  }
  if (false_old != false_new) {
    v->set_false_stmt(false_new);
  }
  return v;
}

StmtPtr handleForCondReordering(ForPtr loop, CondPtr cond) {
  if (cond->false_stmt()) {
    return nullptr;
  }

  auto condition_vars = VarFinder::find(cond->condition());
  for (auto v : condition_vars) {
    // If the condition depends on a Var that is modified in the loop body, it
    // may not be safe to reorder.
    if (ModifiesVarChecker::check(loop, v)) {
      return nullptr;
    }
  }

  ForPtr new_f = loop->cloneWithNewBody(Stmt::clone(cond->true_stmt()));
  return cond->cloneWithNewBody(new_f);
}

StmtPtr PolynomialBase::mutate(ForPtr v) {
  ExprPtr var = v->var();
  ExprPtr start = v->start();
  ExprPtr stop = v->stop();
  StmtPtr body = v->body();
  LoopOptions loop_options = v->loop_options();
  ExprPtr var_new_expr = var->accept_mutator(this);
  VarPtr var_new = to<Var>(var_new_expr);
  ExprPtr start_new = start->accept_mutator(this);
  ExprPtr stop_new = stop->accept_mutator(this);
  StmtPtr body_new = body;

  ExprPtr loops = alloc<Sub>(stop_new, start_new);
  loops = loops->accept_mutator(this);
  if (loop_options.isDefault() && loops->isConstant()) {
    if (immediateEquals(loops, 0)) {
      return alloc<Block>(std::vector<StmtPtr>({}));
    } else if (immediateEquals(loops, 1)) {
      body_new = Substitute(body, {{var_new, start_new}});
      body_new = body_new->accept_mutator(this);
      return body_new;
    }
  }

  body_new = body_new->accept_mutator(this);
  if (!body_new) {
    return alloc<Block>(std::vector<StmtPtr>({}));
  }

  if (auto block = to<Block>(body_new)) {
    if (block->nstmts() == 0) {
      return alloc<Block>(std::vector<StmtPtr>({}));
    }

    if (block->nstmts() == 1) {
      if (auto cond = to<Cond>(block->front())) {
        StmtPtr reordered = handleForCondReordering(v, cond);
        if (reordered) {
          return reordered->accept_mutator(this);
        }
      }
    }
  }

  if (var != var_new) {
    v->set_var(var_new);
<<<<<<< HEAD
  }
  if (start != start_new) {
    v->set_start(start_new);
  }
  if (stop != stop_new) {
    v->set_stop(stop_new);
  }
  if (body != body_new) {
    v->set_body(body_new);
  }
=======
  }
  if (start != start_new) {
    v->set_start(start_new);
  }
  if (stop != stop_new) {
    v->set_stop(stop_new);
  }
  if (body != body_new) {
    v->set_body(body_new);
  }
>>>>>>> fccaa4a3
  return v;
}

StmtPtr PolynomialBase::mutate(BlockPtr v) {
  std::vector<StmtPtr> stmts;
  // Flatten sub-blocks:
  bool stmts_changed = false;
<<<<<<< HEAD
  for (Stmt* stmt : *v) {
    Stmt* stmt_new = stmt->accept_mutator(this);
=======
  for (StmtPtr stmt : *v) {
    StmtPtr stmt_new = stmt->accept_mutator(this);
>>>>>>> fccaa4a3
    stmts_changed |= stmt != stmt_new;
    if (stmt_new == nullptr) {
      continue;
    }

    if (auto subBlock = to<Block>(stmt_new)) {
      for (Block::iterator I = subBlock->begin(), E = subBlock->end();
           I != E;) {
        // Be careful to avoid invalidating the iterator.
        StmtPtr s = *(I++);
        subBlock->remove_stmt(s);
        stmts.push_back(s);
      }
      stmts_changed = true;
    } else {
      stmts.push_back(stmt_new);
    }
  }
  if (stmts_changed) {
    v->set_stmts(stmts);
  }
  return v;
}

// TermExpander

ExprPtr TermExpander::mutate(TermPtr v) {
  ExprPtr newScalar = v->scalar()->accept_mutator(this);
  if (immediateEquals(newScalar, 0)) {
    return newScalar;
  }

  std::vector<ExprPtr> vars;
  std::vector<ExprPtr> multilaneVars;

  // Assume we can reorder here because we wont merge floating terms.
  ExprPtr lastNode{nullptr};
  for (auto var : v->variables()) {
    ExprPtr node = var->accept_mutator(this);
    if (MulPtr mul = to<Mul>(node)) {
      // If the sub-Expr resolved to a multiplication, lift it into this
      // term.
      if (isMultilanePrimitive(mul->lhs())) {
        multilaneVars.push_back(mul->lhs());
      } else {
        vars.push_back(mul->lhs());
      }

      if (isMultilanePrimitive(mul->rhs())) {
        multilaneVars.push_back(mul->rhs());
      } else {
        vars.push_back(mul->rhs());
      }
    } else {
      if (isMultilanePrimitive(node)) {
        multilaneVars.push_back(node);
      } else {
        vars.push_back(node);
      }
    }
  }

  for (auto node : multilaneVars) {
    if (lastNode == nullptr) {
      lastNode = node;
    } else {
      lastNode = mulMultilane(lastNode, node);
      // simplify first, then re-expand.
      lastNode = lastNode->accept_mutator(simplifier_);
      lastNode = lastNode->accept_mutator(this);
    }
  }

  for (auto node : vars) {
    if (lastNode == nullptr) {
      lastNode = node;
    } else {
      lastNode = alloc<Mul>(lastNode, node);
    }
  }

  if (!immediateEquals(newScalar, 1)) {
    if (lastNode) {
      // We want to avoid a leaving a CastNode on the scalar, so handle that
      // now.
      auto termDtype = v->scalar()->dtype();
      auto lastNodeDtype = lastNode->dtype();
      if (termDtype != lastNodeDtype) {
        ExprPtr castV = v->scalar();
        // Take care of lane mismatch first.
        if (termDtype.lanes() != lastNodeDtype.lanes()) {
          castV = alloc<Broadcast>(v->scalar(), lastNodeDtype.lanes());
        }
        // Now take care of scalar type as well.
        if (termDtype.scalar_type() != lastNodeDtype.scalar_type()) {
          castV = alloc<Cast>(lastNode->dtype(), castV);
          // For scalars, we can simplify the cast further.
          if (lastNodeDtype.lanes() == 1) {
            castV = evaluateOp(castV);
          }
        }
        lastNode = alloc<Mul>(castV, lastNode);
      } else {
        lastNode = alloc<Mul>(v->scalar(), lastNode);
      }
    } else {
      lastNode = v->scalar();
    }
  }

  return lastNode;
}

// Returns an immediate containing the greatest common divisor of all terms
// (inc. the scalar term) in the polynomial. If the GCD is uninteresting
// (e.g. 1) then returns nullptr.
ExprPtr polyGCD(PolynomialPtr poly) {
  ExprPtr scalar = poly->scalar();
  const std::vector<TermPtr>& variables = poly->variables();

  // We ony want to factorize if we're saving complete operations, i.e. no
  // value in factorizing 6x + 4y into 2 * (3x + 2y) since we don't save work.
  int opsSaved = 1; // default to saving the scalar.
  long GCD = std::abs(immediateAs<long>(scalar));
  for (auto t : variables) {
    long termScalar = std::abs(immediateAs<long>(t->scalar()));
    long newGCD = gcd(std::max(GCD, termScalar), std::min(GCD, termScalar));
    if (newGCD == 1) {
      return nullptr;
    }

    if (GCD != newGCD) {
      opsSaved = 0;
      GCD = newGCD;
    }

    if (GCD == termScalar) {
      opsSaved++;
    }
  }

  if (opsSaved == 0) {
    return nullptr;
  }

  if (GCD == 0) {
    return nullptr;
  }

  // Not worth, can be a Sub.
  if (GCD == -1 && opsSaved == 1) {
    return nullptr;
  }

  return immLike(poly, GCD);
}

// A ModRound is a div-mod-mul in which the divisor in div and multiplier in mul
// are identical and not equal to 1.
// In a ModRound x/y%z*y*c (c is constant), 'scalar' denotes c, 'denominator'
// denotes x, 'divisor' denotes y and 'mod_divisor' denotes z.
class ModRound {
 public:
  ModRound(ExprPtr scalar, ExprPtr denom, ExprPtr divisor, ExprPtr mod_divisor)
      : scalar(scalar),
        denom(denom),
        divisor(divisor),
        mod_divisor(mod_divisor) {}
  ExprPtr scalar;
  ExprPtr denom;
  ExprPtr divisor;
  ExprPtr mod_divisor;
};

c10::optional<class ModRound*> isModRound(TermPtr e) {
  DivPtr div{nullptr};
  ModPtr mod{nullptr};
  ExprPtr denom{nullptr};
  ExprPtr divisor{nullptr};
  ExprPtr mod_divisor{nullptr};
  ExprPtr multiplier = e->scalar();
  ExprPtr scalar{nullptr};
  ExprPtr other{nullptr};

  for (auto m : e->variables()) {
    if (m->expr_type() == IRNodeType::kMod) {
      // TODO: currently only identify terms with one variable being mod; it is
      // possible to extend this if we have to handle terms like (t/(x%2 * y) %
      // z) * (x%2 *y).
      if (!mod) {
        mod = to<Mod>(m);
      } else {
        return c10::nullopt;
      }
    } else {
      // Take care of special cases before multiplying the scalar and variable.
      if (multiplier->isConstant()) {
        // Take care of lane mismatch first.
        if (multiplier->dtype().lanes() != m->dtype().lanes()) {
          multiplier = alloc<Broadcast>(multiplier, m->dtype().lanes());
        }
        // Take care of scalar type mismatch.
        if (multiplier->dtype().scalar_type() != m->dtype().scalar_type()) {
          multiplier = alloc<Cast>(m->dtype(), multiplier);
          if (m->dtype().lanes() == 1) {
            multiplier = evaluateOp(multiplier);
          }
        }
      }

      // All non-mod vairables are considered as part of the multiplier.
      multiplier = alloc<Mul>(multiplier, m);
    }
  }
  multiplier = IRSimplifier::simplify(multiplier);

  if (!mod) {
    // NOLINTNEXTLINE(clang-analyzer-cplusplus.NewDeleteLeaks)
    return c10::nullopt;
  }

  mod_divisor = IRSimplifier::simplify(mod->rhs());
  other = mod->lhs();

  if (!(div = to<Div>(other))) {
    return c10::nullopt;
  }

  divisor = IRSimplifier::simplify(div->rhs());
  other = div->lhs();

  denom = IRSimplifier::simplify(other);

  // Deny cases in which divisor!=multiplier.
  HashProvider& hasher = e->hasher();
  if (hasher.hash(divisor) != hasher.hash(multiplier)) {
    // TODO: currently we do not extract a common factor if divisor and
    // multiplier are not constants. The extraction is not supported (e.g.,
    // x*2/x -> 2) in IRSimplifier.simplify because x could be 0. As future
    // work, we can extend division to 2 versions: 1) division for customers
    // that has to be strictly simplified and 2) division we introduced in our
    // transformations which can be simplified without considering 0s, e.g.,
    // Div_nonzero. The second division will be only used to facilitate our
    // transformations.
    if (divisor->isConstant() && multiplier->isConstant()) {
      // If both are scalar we may be able to find a common factor.
      if (immediateEquals(evaluateOp(alloc<Mod>(multiplier, divisor)), 0)) {
        // The common factor becomes 'scalar' of the term, e.g.,in t/3%7*6,
        // divisor=multiplier=3, scalar=2.
        ExprPtr c = evaluateOp(alloc<Div>(multiplier, divisor));
        scalar = c;
      } else if (immediateEquals(
                     evaluateOp(alloc<Mod>(divisor, multiplier)), 0)) {
        // The common factor becomes part of 'denom', e.g., in t/14%7*2,
        // divisor=multiplier=2, denom=t/7.
        ExprPtr c = evaluateOp(alloc<Div>(divisor, multiplier));
        divisor = multiplier;
        // NOLINTNEXTLINE(clang-analyzer-cplusplus.NewDeleteLeaks)
        denom = IRSimplifier::simplify(alloc<Div>(other, c));
      } else {
        return c10::nullopt;
      }
    } else {
      return c10::nullopt;
    }
  }

  // Deny cases in which divisor=1. Such cases are considered as Mods.
  if (divisor->isConstant() && immediateEquals(divisor, 1)) {
    return c10::nullopt;
  }

  if (!scalar) {
    scalar = immLike(multiplier, 1);
  }

  // TODO: this leaks memory!
  return new ModRound(scalar, denom, divisor, mod_divisor);
}

// Search the polynomial for Terms that can be merged in
// (1) Round + Mod pattern: (x/y) * y + x % y => RoundOff(x,y) + Mod(x, y) => x
// (2) Mod round + Mod pattern: (x/y % z)*y + x%y => ModRound(x, y, z) + Mod(x,
// y) => x % (y*z)
ExprPtr simplifyRoundModPattern(PolynomialPtr poly) {
  std::vector<TermPtr> rounds;
  std::vector<TermPtr> mods;
  std::vector<TermPtr> mod_rounds;
  std::vector<TermPtr> others;

  // Split out the Mod, ModRounds and RoundOffs operations so we can inspect.
  for (auto c : poly->variables()) {
    if (c->variables().size() > 1) {
      if (auto a = isModRound(c)) {
        mod_rounds.push_back(c);
      } else {
        others.push_back(c);
      }
      continue;
    }

    ExprPtr e = c->variables()[0];

    if (to<RoundOff>(e)) {
      rounds.push_back(c);
      // NOLINTNEXTLINE(clang-analyzer-core.CallAndMessage)
    } else if (e->expr_type() == IRNodeType::kMod) {
      if (auto a = isModRound(c)) {
        mod_rounds.push_back(c);
      } else {
        mods.push_back(c);
      }
    } else {
      others.push_back(c);
    }
  }

  // Can't continue without at least one RoundOff/ModRound and one Mod.
  if ((rounds.empty() && mod_rounds.empty()) || mods.empty()) {
    return nullptr;
  }

  HashProvider& hasher = poly->hasher();
  bool didAnything = false;
  std::vector<TermPtr> mods_merged;
  bool repeat = true;
  // Repeat merging terms till there are no Mods or the terms cannot be merged
  // any further.
  while (!mods.empty() && repeat) {
    repeat = false;
    // NOLINTNEXTLINE(bugprone-narrowing-conversions,cppcoreguidelines-narrowing-conversions)
    for (int64_t i = mods.size() - 1; i >= 0; i--) {
      TermPtr m = mods[i];
      ModPtr mod = to<Mod>(m->variables()[0]);
      CHECK(mod);
      ExprPtr mod_lhs = IRSimplifier::simplify(mod->lhs());
      ExprPtr mod_rhs = IRSimplifier::simplify(mod->rhs());
      bool merged = false;
      // NOLINTNEXTLINE(bugprone-narrowing-conversions,cppcoreguidelines-narrowing-conversions)
      for (int64_t j = mod_rounds.size() - 1; j >= 0; j--) {
        TermPtr mr = mod_rounds[j];
        auto a = isModRound(mr);
        CHECK(a);
        ModRound* mod_round = dynamic_cast<ModRound*>(*a);

        // TODO: for now don't attempt partial factorization of this
        // optimization. E.g. it's possible to do: 2 * (x/y%z) * y + (x%y) =>
        // x%(y*z) + (x/y%z) * y
        if (!immediateEquals(
                evaluateOp(alloc<Sub>(mod_round->scalar, m->scalar())), 0)) {
          continue;
        }
        // Valid optimization if mod LHS matches denom and mod RHS matches
        // divisor.
        if (hasher.hash(mod_round->denom) == hasher.hash(mod_lhs) &&
            hasher.hash(mod_round->divisor) == hasher.hash(mod_rhs)) {
          // NOLINTNEXTLINE(clang-analyzer-cplusplus.NewDeleteLeaks)
          TermPtr merged_m = alloc<Term>(
              hasher,
              mod_round->scalar,
              IRSimplifier::simplify(alloc<Mod>(
                  mod_round->denom,
                  alloc<Mul>(mod_round->divisor, mod_round->mod_divisor))));
          mods_merged.push_back(merged_m);
          merged = true;
          repeat = true;
          didAnything = true;
          mods.erase(mods.begin() + i);
          mod_rounds.erase(mod_rounds.begin() + j);
          break;
        }
      }

      if (merged) {
        continue;
      }

      // NOLINTNEXTLINE(bugprone-narrowing-conversions,cppcoreguidelines-narrowing-conversions)
      for (int64_t k = rounds.size() - 1; k >= 0; k--) {
        TermPtr r = rounds[k];
        RoundOffPtr roundoff = to<RoundOff>(r->variables()[0]);
        CHECK(roundoff);

        // TODO: for now don't attempt partial factorization of this
        // optimization. E.g. it's possible to do: 2 * (x/y) * y + (x%y) => x +
        // (x/y) * y but unsure thats actually much better, particulary with
        // CSE.
        if (!immediateEquals(
                evaluateOp(alloc<Sub>(r->scalar(), m->scalar())), 0)) {
          continue;
        }
        ExprPtr round_lhs = IRSimplifier::simplify(roundoff->lhs());
        ExprPtr round_rhs = IRSimplifier::simplify(roundoff->rhs());
        // Valid optimization if LHS and RHS are equal for both.
        if (hasher.hash(round_lhs) == hasher.hash(mod_lhs) &&
            hasher.hash(round_rhs) == hasher.hash(mod_rhs)) {
          TermPtr merged_r = alloc<Term>(hasher, r->scalar(), round_lhs);
          others.push_back(merged_r);
          merged = true;
          didAnything = true;
          mods.erase(mods.begin() + i);
          rounds.erase(rounds.begin() + k);
          break;
        }
      }

      // If we didn't merge, move out the Mod.
      if (!merged) {
        others.push_back(m);
        mods.erase(mods.begin() + i);
      }

    } // end of for-loop

    // Add newly generated Mods for merging opportunities in the next iteration.
    if (!mods_merged.empty()) {
      mods.insert(mods.end(), mods_merged.begin(), mods_merged.end());
      mods_merged.clear();
    }

  } // end of while-loop

  // If we made no changes, just exit.
  if (!didAnything) {
    return nullptr;
  }

  // Keep remaining ModRounds and RoundOffs.
  if (!mod_rounds.empty()) {
    others.insert(others.end(), mod_rounds.begin(), mod_rounds.end());
  }

  if (!rounds.empty()) {
    others.insert(others.end(), rounds.begin(), rounds.end());
  }

  return alloc<Polynomial>(hasher, poly->scalar(), others);
}

// Trivially factorize terms by GCD of scalar components.
TermPtr PolynomialBase::factorizePolynomial(PolynomialPtr poly) {
  ExprPtr scalar = poly->scalar();
  const std::vector<TermPtr>& variables = poly->variables();

  // Compute the GCD of terms.
  ExprPtr GCD = polyGCD(poly);

  // No GCD means 0 or 1 and can't be factored.
  if (!GCD) {
    return nullptr;
  }

  // Create new struture.
  std::vector<TermPtr> newPolyTerms;
  newPolyTerms.reserve(variables.size());
  for (auto t : variables) {
    // New term with the scalar divided by the GCD.
    newPolyTerms.push_back(alloc<Term>(
        poly->hasher(),
        evaluateOp(alloc<Div>(t->scalar(), GCD)),
        t->variables()));
  }

  PolynomialPtr newPoly = alloc<Polynomial>(
      poly->hasher(), evaluateOp(alloc<Div>(scalar, GCD)), newPolyTerms);

  return alloc<Term>(poly->hasher(), GCD, newPoly);
}

ExprPtr TermExpander::mutate(PolynomialPtr v) {
  if (v->variables().empty()) {
    return v->scalar();
  }

  // If this Polynomial can be factorized: do it, then expand the result.
  if (ExprPtr simplified = simplifyRoundModPattern(v)) {
    return simplified->accept_mutator(this);
  }

  // If this Polynomial can be factorized: do it, then expand the result.
  if (ExprPtr factorized = factorizePolynomial(v)) {
    return factorized->accept_mutator(this);
  }

  std::vector<TermPtr> addTerms;
  std::vector<TermPtr> subTerms;

  auto vars = v->variables();
  std::unordered_map<ExprPtr, std::string> str_repr_cache;
  std::sort(vars.begin(), vars.end(), [&](ExprPtr a, ExprPtr b) {
    if (!str_repr_cache.count(a)) {
      str_repr_cache[a] = std::to_string(a);
    }
    if (!str_repr_cache.count(b)) {
      str_repr_cache[b] = std::to_string(b);
    }
    return str_repr_cache.at(a) < str_repr_cache.at(b);
  });

  // partition the terms into a list to add and list to subtract.
  for (auto node : vars) {
    if (immediateIsNegative(node->scalar())) {
      subTerms.push_back(node);
    } else if (!immediateEquals(node->scalar(), 0)) {
      addTerms.push_back(node);
    }
    // Skip terms with a scalar of zero.
  }

  // The last node constructed.
  ExprPtr lastNode{nullptr};

  for (auto node : addTerms) {
    ExprPtr simpleNode = node->accept_mutator(this);

    if (lastNode == nullptr) {
      lastNode = simpleNode;
      continue;
    }

    if (isMultilanePrimitive(simpleNode)) {
      auto ret = combineMultilane<Add>(lastNode, simpleNode);
      if (ret) {
        // simplify result first, then expand.
        lastNode = ret->accept_mutator(simplifier_);
        lastNode = lastNode->accept_mutator(this);
        continue;
      }
    }

    lastNode = alloc<Add>(lastNode, simpleNode);
  }

  // If we have no add terms the scalar should go first.
  // E.g. 1 - x.
  bool scalarWritten = false;
  if (lastNode == nullptr) {
    auto scalarNode = v->scalar()->accept_mutator(simplifier_);

    if (!immediateEquals(scalarNode, 0)) {
      lastNode = scalarNode;
      scalarWritten = true;
    }
  }

  for (auto node : subTerms) {
    // Can still be first node if scalarVal is 0.
    if (lastNode == nullptr) {
      lastNode = node->accept_mutator(this);
      continue;
    }

    // Negate the term back to positive since we'll be subtracting it.
    ExprPtr negated =
        evaluateOp(alloc<Mul>(immLike(node->scalar(), -1), node->scalar()));
    TermPtr newRHS = alloc<Term>(node->hasher(), negated, node->variables());
    lastNode = alloc<Sub>(lastNode, newRHS->accept_mutator(this));
  }

  if (scalarWritten || immediateEquals(v->scalar(), 0)) {
    if (!lastNode) {
      return immLike(v, 0);
    }
    return lastNode;
  }

  if (immediateIsNegative(v->scalar())) {
    // Negate the scalar and subtract.
    ExprPtr negated =
        evaluateOp(alloc<Mul>(immLike(lastNode, -1), v->scalar()));
    lastNode = alloc<Sub>(lastNode, evaluateOp(negated));
  } else {
    // we want to avoid a cast to the scalar if it would happen.
    // NOLINTNEXTLINE(clang-analyzer-core.CallAndMessage)
    if (v->scalar()->dtype() != lastNode->dtype()) {
      lastNode = alloc<Add>(
          lastNode, evaluateOp(alloc<Cast>(lastNode->dtype(), v->scalar())));
    } else {
      lastNode = alloc<Add>(lastNode, v->scalar());
    }
  }

  return lastNode;
}

ExprPtr TermExpander::mutate(MaxTermPtr v) {
  auto& variables = v->variables();
  if (variables.empty()) {
    if (!v->scalar()) {
      // This case should never happen because MaxTerm will be created only
      // on valid Max expressions.
      throw std::logic_error("empty maxterm op");
    }
    return v->scalar();
  }
  // NOLINTNEXTLINE(cppcoreguidelines-init-variables)
  ExprPtr max;
  if (v->scalar()) {
    max = alloc<Max>(variables[0], v->scalar(), v->propagate_nans());
  } else {
    max = variables[0];
  }
  for (size_t i = 1; i < variables.size(); i++) {
    max = alloc<Max>(max, variables[i], v->propagate_nans());
  }
  return max->accept_mutator(this);
}

ExprPtr TermExpander::mutate(MinTermPtr v) {
  auto& variables = v->variables();
  if (variables.empty()) {
    if (!v->scalar()) {
      // This case should never happen because MinTerm will be created only
      // on valid Min expressions.
      throw std::logic_error("empty minterm op");
    }
    return v->scalar();
  }
  // NOLINTNEXTLINE(cppcoreguidelines-init-variables)
  ExprPtr min;
  if (v->scalar()) {
    min = alloc<Min>(variables[0], v->scalar(), v->propagate_nans());
  } else {
    min = variables[0];
  }
  for (size_t i = 1; i < variables.size(); i++) {
    min = alloc<Min>(min, variables[i], v->propagate_nans());
  }
  return min->accept_mutator(this);
}

// Expands RoundOff(x, y) => Term(1, Div(x, y), y), which will later be expanded
// to Mul(Div(x, y), y).
ExprPtr TermExpander::mutate(RoundOffPtr v) {
  TermPtr term = alloc<Term>(
      simplifier_->hasher(),
      immLike(v, 1),
      alloc<Div>(v->lhs(), v->rhs()),
      v->rhs());
  return term->accept_mutator(this);
}

ExprPtr buf_flat_size(BufPtr v) {
  std::vector<ExprPtr> dims = v->dims();
  if (dims.size() == 0) {
    return alloc<LongImm>(1);
  }
  ExprPtr flattened = immLike(dims[0], 1);
  for (auto& dim : dims) {
    flattened = alloc<Mul>(flattened, dim);
  }
  flattened = IRSimplifier::simplify(flattened);

  // NOLINTNEXTLINE(clang-analyzer-cplusplus.NewDeleteLeaks)
  return flattened;
}

StmtPtr TermExpander::mutate(AllocatePtr v) {
  BufPtr buf = v->buf();
  BufPtr buf_new = to<Buf>(v->buf()->accept_mutator(this));
  TORCH_INTERNAL_ASSERT(
      buf_new,
      buildErrorMessage("TermExpander mutation produced null for Buf."));
  ExprPtr flattened = buf_flat_size(buf_new);

  if (flattened->isConstant() && immediateEquals(flattened, 0)) {
    eliminated_allocations_.insert(buf_new->base_handle());
    return nullptr;
  }

  if (buf != buf_new) {
    v->set_buf(buf_new);
  }
  return v;
}

StmtPtr TermExpander::mutate(FreePtr v) {
  BufPtr buf = v->buf();
  BufPtr buf_new = to<Buf>(v->buf()->accept_mutator(this));
  TORCH_INTERNAL_ASSERT(
      buf_new,
      buildErrorMessage("TermExpander mutation produced null for Buf."));

  if (eliminated_allocations_.count(buf_new->base_handle())) {
    eliminated_allocations_.erase(buf_new->base_handle());
    return nullptr;
  }

  if (buf != buf_new) {
    v->set_buf(buf_new);
  }
  return v;
}

// Combines adjactent Cond nodes with identical conditions.
BlockPtr TermExpander::fuseConditions(BlockPtr v) {
  std::vector<StmtPtr> stmts;
  bool did_anything = false;
  CondPtr prev_cond = nullptr;

  for (auto s : *v) {
    CondPtr cond = to<Cond>(s);
    if (!cond) {
      prev_cond = nullptr;
      stmts.push_back(s);
      continue;
    }

    // If the previous statement is a Cond and the conditions are identical,
    // then we fuse.
    if (!prev_cond ||
        hasher_.hash(prev_cond->condition()) !=
            hasher_.hash(cond->condition())) {
      prev_cond = cond;
      stmts.push_back(s);
      continue;
    }

    // Fuse the two Conds by appending the bodies of the second Cond to the
    // first.
    BlockPtr true_block = alloc<Block>(std::vector<StmtPtr>({}));
    BlockPtr false_block = alloc<Block>(std::vector<StmtPtr>({}));

    if (prev_cond->true_stmt()) {
      true_block->splice(true_block->end(), prev_cond->true_stmt());
    }

    if (cond->true_stmt()) {
      true_block->splice(true_block->end(), cond->true_stmt());
    }

    if (prev_cond->false_stmt()) {
      false_block->splice(false_block->end(), prev_cond->false_stmt());
    }

    if (cond->false_stmt()) {
      false_block->splice(false_block->end(), cond->false_stmt());
    }

    // avoid unflattening this Cond if we can.
    if (true_block->empty()) {
      true_block = nullptr;
    }

    if (false_block->empty()) {
      false_block = nullptr;
    }

    // NOLINTNEXTLINE(clang-analyzer-cplusplus.NewDeleteLeaks)
    StmtPtr new_cond = prev_cond->cloneWithNewBodies(true_block, false_block)
                           ->accept_mutator(this);
    prev_cond = to<Cond>(new_cond);

    // erase, which shortens the list.
    stmts.pop_back();
    stmts.push_back(new_cond);
    did_anything = true;
  }

  if (!did_anything) {
    return v;
  }

  // clean up parents.
  for (auto s : stmts) {
    if (s->get_parent() == v) {
      v->remove_stmt(s);
    }
  }

  return alloc<Block>(stmts);
}

StmtPtr TermExpander::fuseSyncThreads(BlockPtr block) {
  // only really first if highest level Block.
  bool first = block->get_parent() == nullptr;
  SyncThreadsPtr last = nullptr;
  std::vector<StmtPtr> stmts;
  bool did_anything = false;

  for (auto s : *block) {
    SyncThreadsPtr sync = to<SyncThreads>(s);
    if (!sync) {
      first = false;
      last = nullptr;
      stmts.push_back(s);
      continue;
    }

    if (first || last) {
      did_anything = true;
      continue;
    }

    last = sync;
    first = false;
    stmts.push_back(s);
  }

  if (last) {
    stmts.pop_back();
    did_anything = true;
  }

  if (!did_anything) {
    return block;
  }

  // clean up parents.
  for (auto s : stmts) {
    if (s->get_parent() == block) {
      block->remove_stmt(s);
    }
  }

  return alloc<Block>(std::vector<StmtPtr>({stmts}));
}

StmtPtr TermExpander::mutate(BlockPtr v) {
  StmtPtr new_stmt = PolynomialBase::mutate(v);
  BlockPtr new_block = to<Block>(new_stmt);
  if (!new_block) {
    return new_stmt;
  }

  // fuseConditions will return the original block if it cannot fuse.
  new_block = fuseConditions(new_block);
  /// fuseSyncThreads too.
  return fuseSyncThreads(new_block);
}

// SimplifierUnderContext
//
// This function records the bounds(range) info of the index var in a for-stmt.
// The bounds info will be used later when simplifying expressions with the
// index var.
StmtPtr SimplifierUnderContext::mutate(ForPtr v) {
  ExprPtr var = v->var();
  ExprPtr start = v->start();
  ExprPtr stop = v->stop();
  StmtPtr body = v->body();
  LoopOptions loop_options = v->loop_options();
  ExprPtr var_new_expr = var->accept_mutator(this);
  VarPtr var_new = to<Var>(var_new_expr);
  ExprPtr start_new = start->accept_mutator(this);
  ExprPtr stop_new = stop->accept_mutator(this);
  StmtPtr body_new = body;

  // save bounds info before this for-stmt
  //
  // The same variable could have appeared in a if-stmt which the for-stmt is
  // nested inside, and we need to restore its bounds info after the for-stmt.
  //
  // An example,
  // if (i>=0 && i<5) {
  //   for (i=0; i<3; i++){
  //     A[i] = ...
  //   }
  //   x = (i+20) / 5;
  //}
  // Inside the if stmt, i is in the range of [0, 5); and if we can restore this
  // bound info after the for stmt, we can use it to simplify the assignment
  // stmt x = (i+20)/5 to x = 4.
  bool has_bounds = false;
  std::pair<ExprPtr, ExprPtr> bound_old;
  VarPtr var_key = to<Var>(var);
  auto got = var_bound_info_.find(var_key);
  if (got != var_bound_info_.end()) {
    has_bounds = true;
    bound_old = got->second;
  }
  // set bounds info for index var
  const std::pair<ExprPtr, ExprPtr> bound_new =
      std::make_pair(start_new, stop_new);
  var_bound_info_[var_key] = bound_new;

  ExprPtr iters = alloc<Sub>(stop_new, start_new);
  iters = iters->accept_mutator(this);
  if (loop_options.isDefault() && iters->isConstant()) {
    if (immediateEquals(iters, 0)) {
      return alloc<Block>(std::vector<StmtPtr>({}));
    } else if (immediateEquals(iters, 1)) {
      body_new = Substitute(body, {{var_new, start_new}});
      body_new = body_new->accept_mutator(this);

      // erase index var bounds info or restore old bounds info
      if (has_bounds) {
        var_bound_info_[var_key] = bound_old;
      } else {
        var_bound_info_.erase(var_key);
      }

      return body_new;
    }
  }

  body_new = body_new->accept_mutator(this);

  // erase index var bounds info or restore old bounds info
  if (has_bounds) {
    var_bound_info_[var_key] = bound_old;
  } else {
    var_bound_info_.erase(var_key);
  }

  if (!body_new) {
    return alloc<Block>(std::vector<StmtPtr>({}));
  }

  if (auto block = to<Block>(body_new)) {
    if (block->nstmts() == 0) {
      return alloc<Block>(std::vector<StmtPtr>({}));
    }

    if (block->nstmts() == 1) {
      // if the stmt in the loop body is a if-stmt, try to move the branching
      // out of the loop
      if (auto cond = to<Cond>(block->front())) {
        StmtPtr reordered = handleForCondReordering(v, cond);
        if (reordered) {
          return reordered->accept_mutator(this);
        }
      }
    }
  }

  if (var != var_new) {
    v->set_var(var_new);
  }
  if (start != start_new) {
    v->set_start(start_new);
<<<<<<< HEAD
  }
  if (stop != stop_new) {
    v->set_stop(stop_new);
  }
  if (body != body_new) {
    v->set_body(body_new);
  }
=======
  }
  if (stop != stop_new) {
    v->set_stop(stop_new);
  }
  if (body != body_new) {
    v->set_body(body_new);
  }
>>>>>>> fccaa4a3
  return v;
}

// Simplify division using distributive laws for the following cases:
// 1) (i + x) / n => x/n, if
//   a) n is a positive integer constant;
//   b) i is the index var of a for-stmt and the range of i is
// a subset of [0, n);
//   c) x is a constant and the end value of i's range is less than n - x%n;
//   TODO: remove d) from the requirements because the simplification formula
//   still holds when x is a negative integer. In integer division, the result
//   of the division is converted to an integer using `floor` function which
//   returns the largest integer that is not greater than X. For exmaple, -1/6
//   returns -1. But currently, both Pytorch and NNC are performing an incorrect
//   integer division: (-1)/6 = 0. With the current implementation of integer
//   division, x has to be not negative. d) x is not negative
//
// 2) (i + j*n) / n => j, if
//   a) n is a positive integer constant;
//   b) i is the index var of a for-stmt and the range of i is
// a subset of [0, n);
//   c) j is an integer variable;
//   TODO: remove d) from the requirements because the simplification formula
//   still holds when j is a negative integer. In integer division, the result
//   of the division is converted to an integer using `floor` function which
//   returns the largest integer that is not greater than X. For exmaple, -1/6
//   returns -1. But currently, both Pytorch and NNC are performing an incorrect
//   integer division: (-1)/6 = 0. With the current implementation of integer
//   division, x has to be not negative. d) j is not negative
ExprPtr distributeDiv(ExprPtr lhs, ExprPtr rhs, VarBoundInfo var_bound_info) {
  if (!lhs || !rhs) {
    return nullptr;
  }
  // return if not integer division
  if (lhs->dtype().is_floating_point() || rhs->dtype().is_floating_point()) {
    return nullptr;
  }

  // identify n: a positive integer constant
  ExprPtr rhsScalar = rhs->isConstant() ? rhs : nullptr;
  if (!rhsScalar) {
    return nullptr;
  }
  ExprPtr check_n_value = IRSimplifier::simplify(
      alloc<CompareSelect>(rhsScalar, immLike(rhsScalar, 0), kGT));
  if (!immediateEquals(check_n_value, 1)) {
    return nullptr;
  }

  auto lhsAdd = to<Add>(lhs);
  if (!lhsAdd) {
    return nullptr;
  }
  ExprPtr lhsAdd1 = lhsAdd->lhs();
  ExprPtr lhsAdd2 = lhsAdd->rhs();

  // identify index var 'i'
  VarPtr var_key = to<Var>(lhsAdd1);
  ExprPtr main = lhsAdd2;
  if (var_key == nullptr) {
    var_key = to<Var>(lhsAdd2);
    main = lhsAdd1;
  }

  if (var_key == nullptr) {
    return nullptr;
  }

  auto got = var_bound_info.find(var_key);
  if (got == var_bound_info.end()) {
    return nullptr;
  }

  // check the bounds of 'i'
  auto start = got->second.first;
  // open upper bound, i.e.,  end is one more than the maximum value in the
  // range
  auto end = got->second.second;
  ExprPtr check_start = IRSimplifier::simplify(
      alloc<CompareSelect>(start, immLike(start, 0), kGE));
  ExprPtr check_end =
      IRSimplifier::simplify(alloc<CompareSelect>(end, rhsScalar, kLE));
  if (!check_start->isConstant() || !check_end->isConstant() ||
      !immediateEquals(check_start, 1) || !immediateEquals(check_end, 1)) {
    return nullptr;
  }

  ExprPtr ret = IRSimplifier::simplify(alloc<Div>(main, rhsScalar));

  // simplify type 1) exprs: '(i+x)/n' => 'x/n'
  ExprPtr sign_check =
      IRSimplifier::simplify(alloc<CompareSelect>(main, immLike(main, 0), kGE));
  ExprPtr main_mod = IRSimplifier::simplify(alloc<Mod>(main, rhsScalar));
  ExprPtr mod_check = IRSimplifier::simplify(
      alloc<CompareSelect>(alloc<Add>(main_mod, end), rhsScalar, kLE));
  if (sign_check->isConstant() && immediateEquals(sign_check, 1) &&
      mod_check->isConstant() && immediateEquals(mod_check, 1)) {
    return ret;
  }

  // simplify type 2 exprs: '(i+j*n)/n' => 'j'
  auto ret_var = to<Var>(ret);
  // FIXME: Allow any integral type.
  if (ret_var && ret_var->dtype() == kInt) {
    // retrieve j's range info
    auto got = var_bound_info.find(ret_var);
    if (got == var_bound_info.end()) {
      return nullptr;
    }

    // check if j is not negative
    sign_check = IRSimplifier::simplify(alloc<CompareSelect>(
        got->second.first, immLike(got->second.first, 0), kGE));
    if (sign_check->isConstant() && immediateEquals(sign_check, 1)) {
      return ret_var;
    }
  }

  return nullptr;
}

// Simplify mod using distributive laws for the following cases:
// 1) (i + x) % n => i + x%n if
//   a) n is a positive integer constant;
//   b) i is the index var of a for-stmt and the range of i is
// a subset of [0, n);
//   c) x is a constant and the end value of i's range is less than n - x%n;
//   TODO: remove d) from the requirements because the simplification formula
//   still holds when x is a negative integer. In integer division, the result
//   of the division is converted to an integer using `floor` function which
//   returns the largest integer that is not greater than X. For exmaple, -1/6
//   returns -1. But currently, both Pytorch and NNC are performing an incorrect
//   integer division: (-1)/6 = 0. With the current implementation of integer
//   division, x has to be not negative. d) x is not negative
//
// 2) (i + j*n) % n => i if
//   a) n is a positive integer constant;
//   b) i is the index var of a for-stmt and the range of i is
// a subset of [0, n);
//   c) j is an integer variable;
//   TODO: remove d) from the requirements because the simplification formula
//   still holds when j is a negative integer. In integer division, the result
//   of the division is converted to an integer using `floor` function which
//   returns the largest integer that is not greater than X. For exmaple, -1/6
//   returns -1. But currently, both Pytorch and NNC are performing an incorrect
//   integer division: (-1)/6 = 0. With the current implementation of integer
//   division, j has to be not negative. d) j is not negative
ExprPtr distributeMod(ExprPtr lhs, ExprPtr rhs, VarBoundInfo var_bound_info) {
  if (!lhs || !rhs) {
    return nullptr;
  }
  // return if not integer mod
  if (lhs->dtype().is_floating_point() || rhs->dtype().is_floating_point()) {
    return nullptr;
  }

  // identify n: a positive integer constant
  ExprPtr rhsScalar = rhs->isConstant() ? rhs : nullptr;
  if (!rhsScalar) {
    return nullptr;
  }
  ExprPtr check_n_value = IRSimplifier::simplify(
      alloc<CompareSelect>(rhsScalar, immLike(rhsScalar, 0), kGT));
  if (!immediateEquals(check_n_value, 1)) {
    return nullptr;
  }

  auto lhsAdd = to<Add>(lhs);
  if (!lhsAdd) {
    return nullptr;
  }
  if (!lhsAdd || !rhsScalar) {
    return nullptr;
  }
  ExprPtr lhsAdd1 = lhsAdd->lhs();
  ExprPtr lhsAdd2 = lhsAdd->rhs();

  // identify index var 'i'
  VarPtr var_key = to<Var>(lhsAdd1);
  ExprPtr main = lhsAdd2;
  if (var_key == nullptr) {
    var_key = to<Var>(lhsAdd2);
    main = lhsAdd1;
  }
  if (var_key == nullptr) {
    return nullptr;
  }

  auto got = var_bound_info.find(var_key);
  if (got == var_bound_info.end()) {
    return nullptr;
  }

  // check the bounds of 'i'
  auto start = got->second.first;
  // open upper bound, i.e.,  end is one more than the maximum value in the
  // range
  auto end = got->second.second;
  ExprPtr check_start = IRSimplifier::simplify(
      alloc<CompareSelect>(start, immLike(start, 0), kGE));
  ExprPtr check_end =
      IRSimplifier::simplify(alloc<CompareSelect>(end, rhsScalar, kLE));
  if (!check_start->isConstant() || !check_end->isConstant() ||
      !immediateEquals(check_start, 1) || !immediateEquals(check_end, 1)) {
    return nullptr;
  }

  // simplify type 1) exprs: '(i+x)%n' => 'i+x%n'
  ExprPtr sign_check =
      IRSimplifier::simplify(alloc<CompareSelect>(main, immLike(main, 0), kGE));
  ExprPtr main_mod = IRSimplifier::simplify(alloc<Mod>(main, rhsScalar));
  ExprPtr mod_check = IRSimplifier::simplify(
      alloc<CompareSelect>(alloc<Add>(main_mod, end), rhsScalar, kLE));
  if (sign_check->isConstant() && immediateEquals(sign_check, 1) &&
      mod_check->isConstant() && immediateEquals(mod_check, 1)) {
    return alloc<Add>(var_key, main_mod);
  }

  // simplify type 2) exprs: '(i+j*n)%n' => 'i'
  ExprPtr main_div = IRSimplifier::simplify(alloc<Div>(main, rhsScalar));
  auto j_var = to<Var>(main_div);
  // FIXME: Allow any integral type.
  if (j_var && j_var->dtype() == kInt) {
    // retrieve j's range info
    auto got = var_bound_info.find(j_var);
    if (got == var_bound_info.end()) {
      return nullptr;
    }

    // check if j is not negative
    sign_check = IRSimplifier::simplify(alloc<CompareSelect>(
        got->second.first, immLike(got->second.first, 0), kGE));
    if (sign_check->isConstant() && immediateEquals(sign_check, 1)) {
      return var_key;
    }
  }

  return nullptr;
}

ExprPtr SimplifierUnderContext::mutate(DivPtr v) {
  ExprPtr lhs = v->lhs();
  ExprPtr rhs = v->rhs();

  std::ostringstream oss;
  if (auto ret = distributeDiv(lhs, rhs, var_bound_info_)) {
    GRAPH_DEBUG("SimplifierUnderContext: ", *v, " => ", *ret);
    // NOLINTNEXTLINE(clang-analyzer-cplusplus.NewDeleteLeaks)
    return ret->accept_mutator(this);
  }

  // i / N -> 0 if the range of i's values is a subset of [0, N)
  // where N is an integer constant
  auto lhsVar = to<Var>(lhs);
  ExprPtr rhsScalar = rhs->isConstant() ? rhs : nullptr;
  if (lhsVar && rhsScalar && !rhsScalar->dtype().is_floating_point()) {
    auto got = var_bound_info_.find(lhsVar);
    if (got != var_bound_info_.end()) {
      auto start = got->second.first;
      auto end = got->second.second;
      ExprPtr check_start = IRSimplifier::simplify(
          alloc<CompareSelect>(start, immLike(start, 0), kGE));
      ExprPtr check_end =
          IRSimplifier::simplify(alloc<CompareSelect>(end, rhsScalar, kLE));
      if (check_start->isConstant() && check_end->isConstant() &&
          immediateEquals(check_start, 1) && immediateEquals(check_end, 1)) {
        GRAPH_DEBUG(
            "SimplifierUnderContext: ", *v, " => ", *immLike(lhsVar, 0));
        return immLike(lhsVar, 0);
      }
    }
  }

  ExprPtr lhs_new = lhs->accept_mutator(this);
  ExprPtr rhs_new = rhs->accept_mutator(this);
  if (lhs == lhs_new && rhs == rhs_new) {
    return v;
  }
  return alloc<Div>(lhs_new, rhs_new);
}

ExprPtr SimplifierUnderContext::mutate(ModPtr v) {
  ExprPtr lhs = v->lhs();
  ExprPtr rhs = v->rhs();

  std::ostringstream oss;
  if (auto ret = distributeMod(lhs, rhs, var_bound_info_)) {
    GRAPH_DEBUG("SimplifierUnderContext: ", *v, " => ", *ret);
    // NOLINTNEXTLINE(clang-analyzer-cplusplus.NewDeleteLeaks)
    return ret->accept_mutator(this);
  }

  // i % N -> i if the range of i's values is a subset of [0, N)
  // where N is an integer constant
  auto lhsVar = to<Var>(lhs);
  ExprPtr rhsScalar = rhs->isConstant() ? rhs : nullptr;
  if (lhsVar && rhsScalar && !rhsScalar->dtype().is_floating_point()) {
    auto got = var_bound_info_.find(lhsVar);
    if (got != var_bound_info_.end()) {
      auto start = got->second.first;
      auto end = got->second.second;
      ExprPtr check_start = IRSimplifier::simplify(
          alloc<CompareSelect>(start, immLike(start, 0), kGE));
      ExprPtr check_end =
          IRSimplifier::simplify(alloc<CompareSelect>(end, rhsScalar, kLE));
      if (check_start->isConstant() && check_end->isConstant() &&
          immediateEquals(check_start, 1) && immediateEquals(check_end, 1)) {
        GRAPH_DEBUG("SimplifierUnderContext: ", *v, " => ", *lhsVar);
        return lhsVar;
      }
    }
  }

  ExprPtr lhs_new = lhs->accept_mutator(this);
  ExprPtr rhs_new = rhs->accept_mutator(this);
  if (lhs == lhs_new && rhs == rhs_new) {
    return v;
  }
  return alloc<Mod>(lhs_new, rhs_new);
}

bool exprEquals(ExprPtr A, ExprPtr B) {
  try {
    // NOLINTNEXTLINE(clang-analyzer-cplusplus.NewDeleteLeaks)
    ExprPtr diff = IRSimplifier::simplify(alloc<Sub>(A, B));
    if (!diff->isConstant()) {
      return false;
    }
    return immediateEquals(diff, 0);
  } catch (std::exception& e) {
    return false;
  }
}

ExprPtr IRSimplifier::simplify(ExprPtr e) {
  GRAPH_DEBUG("(Simplifier) Original: ", std::to_string(e));
  SimplifierUnderContext ctxsimplifier;
  e = e->accept_mutator(&ctxsimplifier);

  PolynomialTransformer simplifier;
  e = e->accept_mutator(&simplifier);

  // There may be terms left in the IR, expand them.
  TermExpander expander(&simplifier);
  e = e->accept_mutator(&expander);
  // NOLINTNEXTLINE(clang-analyzer-cplusplus.NewDeleteLeaks)
  if (!expander.check_safe()) {
    throw malformed_input("eliminated null Allocation without free");
  }

  GRAPH_DEBUG("(Simplifier) Simplified: ", std::to_string(e));
  return e;
}

StmtPtr IRSimplifier::simplify(StmtPtr s) {
  GRAPH_DEBUG("(Simplifier) Original: ", std::to_string(s));
  SimplifierUnderContext ctxsimplifier;
  s = s->accept_mutator(&ctxsimplifier);

  PolynomialTransformer simplifier;
  s = s->accept_mutator(&simplifier);
  if (s == nullptr) {
    GRAPH_DEBUG("(Simplifier) Simplified: NULL");
    return nullptr;
  }

  // There may be terms left in the IR, expand them.
  TermExpander expander(&simplifier);
  s = s->accept_mutator(&expander);
  if (!expander.check_safe()) {
    throw malformed_input("eliminated null Allocation without free");
  }

  GRAPH_DEBUG("(Simplifier) Simplified: ", std::to_string(s));
  return s;
}

} // namespace tensorexpr
} // namespace jit
} // namespace torch<|MERGE_RESOLUTION|>--- conflicted
+++ resolved
@@ -1672,7 +1672,6 @@
 
   if (var != var_new) {
     v->set_var(var_new);
-<<<<<<< HEAD
   }
   if (start != start_new) {
     v->set_start(start_new);
@@ -1683,18 +1682,6 @@
   if (body != body_new) {
     v->set_body(body_new);
   }
-=======
-  }
-  if (start != start_new) {
-    v->set_start(start_new);
-  }
-  if (stop != stop_new) {
-    v->set_stop(stop_new);
-  }
-  if (body != body_new) {
-    v->set_body(body_new);
-  }
->>>>>>> fccaa4a3
   return v;
 }
 
@@ -1702,13 +1689,8 @@
   std::vector<StmtPtr> stmts;
   // Flatten sub-blocks:
   bool stmts_changed = false;
-<<<<<<< HEAD
-  for (Stmt* stmt : *v) {
-    Stmt* stmt_new = stmt->accept_mutator(this);
-=======
   for (StmtPtr stmt : *v) {
     StmtPtr stmt_new = stmt->accept_mutator(this);
->>>>>>> fccaa4a3
     stmts_changed |= stmt != stmt_new;
     if (stmt_new == nullptr) {
       continue;
@@ -2640,7 +2622,6 @@
   }
   if (start != start_new) {
     v->set_start(start_new);
-<<<<<<< HEAD
   }
   if (stop != stop_new) {
     v->set_stop(stop_new);
@@ -2648,15 +2629,6 @@
   if (body != body_new) {
     v->set_body(body_new);
   }
-=======
-  }
-  if (stop != stop_new) {
-    v->set_stop(stop_new);
-  }
-  if (body != body_new) {
-    v->set_body(body_new);
-  }
->>>>>>> fccaa4a3
   return v;
 }
 
