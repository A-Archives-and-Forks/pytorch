--- conflicted
+++ resolved
@@ -140,7 +140,7 @@
 } // namespace
 
 std::string dumpValueSet(
-    const FastSet<const Value*>& value_set,
+    const c10::FastSet<const Value*>& value_set,
     const char* set_name) {
   std::ostringstream oss;
   oss << set_name << ": {";
@@ -236,7 +236,7 @@
   return true;
 }
 
-std::vector<Value*> valueVecFromFastSet(const FastSet<const Value*>& s) {
+std::vector<Value*> valueVecFromFastSet(const c10::FastSet<const Value*>& s) {
   std::vector<Value*> result;
   result.reserve(s.size());
   for (auto* v : s) {
@@ -255,7 +255,7 @@
 bool mayContainAlias(
     const AliasDb& db,
     const Value* a,
-    const FastSet<const Value*>& b) {
+    const c10::FastSet<const Value*>& b) {
   // NOLINTNEXTLINE(cppcoreguidelines-pro-type-const-cast)
   return db.mayContainAlias(const_cast<Value*>(a), valueVecFromFastSet(b));
 }
@@ -397,9 +397,9 @@
 ManagedTensorRanges::ManagedTensorRanges(
     Block& block,
     const AliasDb& alias_db,
-    const FastSet<const Value*>& managed_tensor_values) {
+    const c10::FastSet<const Value*>& managed_tensor_values) {
   const std::vector<Node*> nodes(block.nodes().begin(), block.nodes().end());
-  const FastSet<const Value*> graph_inputs(
+  const c10::FastSet<const Value*> graph_inputs(
       block.inputs().begin(), block.inputs().end());
 
   const auto num_nodes = static_cast<uint32_t>(nodes.size());
@@ -596,7 +596,7 @@
 
   // Maps each Value* in the graph to its index in the values_ array that will
   // eventually be created by StaticRuntime.
-  FastMap<const Value*, uint32_t> value_to_index;
+  c10::FastMap<const Value*, uint32_t> value_to_index;
   prepareFunctionsAndConstants(graph_->block(), alias_db, value_to_index);
 
   const auto constants_index_offset = 0;
@@ -617,7 +617,7 @@
 size_t StaticModule::prepareBlockInfo(
     Block* block,
     const size_t start_idx,
-    FastMap<const Value*, uint32_t>& value_to_index) {
+    c10::FastMap<const Value*, uint32_t>& value_to_index) {
   block_infos_.emplace(block, BlockInfo(start_idx, *block));
 
   const auto num_inputs = static_cast<uint32_t>(block->inputs().size());
@@ -678,7 +678,7 @@
 void StaticModule::prepareFunctionsAndConstants(
     Block* block,
     const AliasDb& alias_db,
-    FastMap<const Value*, uint32_t>& value_to_index) {
+    c10::FastMap<const Value*, uint32_t>& value_to_index) {
   for (auto* node : block->nodes()) {
     for (auto* sub_block : node->blocks()) {
       prepareFunctionsAndConstants(sub_block, alias_db, value_to_index);
@@ -709,14 +709,14 @@
 
 size_t StaticModule::prepareStaticNodeInfos(
     Block* block,
-    const FastMap<const Value*, uint32_t>& value_to_index,
+    const c10::FastMap<const Value*, uint32_t>& value_to_index,
     const AliasDb& alias_db,
     size_t node_idx) {
   const auto node_start = node_idx;
 
   auto& block_info = block_infos_.at(block);
   std::vector<StaticNodeInfo> nodes;
-  FastMap<Node*, bool> node_has_out_variant;
+  c10::FastMap<Node*, bool> node_has_out_variant;
 
   for (auto* node : block->nodes()) {
     if (node->kind() == prim::Constant) {
@@ -762,7 +762,7 @@
 
 void BlockInfo::set_nodes(
     std::vector<StaticNodeInfo> nodes,
-    const FastMap<Node*, bool>& node_has_out_variant) {
+    const c10::FastMap<Node*, bool>& node_has_out_variant) {
   nodes_ = std::move(nodes);
 
   for (auto& node : nodes_) {
@@ -781,7 +781,7 @@
 
   // Never manage graph outputs so that we can do std::move(output_ivalue).
   // This does not affect performance if the graph returns a collection object.
-  FastSet<const Value*> graph_output_values(
+  c10::FastSet<const Value*> graph_output_values(
       block_.outputs().begin(), block_.outputs().end());
 
   // collect register indices of outputs of ops with out variant
@@ -1824,14 +1824,9 @@
         i,
         " was not cleaned up");
   }
-<<<<<<< HEAD
-  FastSet<const IValue*> output_ivalues(outputs_.begin(), outputs_.end());
-  for (const auto n : c10::irange(nodes_.size())) {
-=======
   c10::FastSet<const IValue*> output_ivalues(outputs_.begin(), outputs_.end());
   const auto num_nodes = static_cast<uint32_t>(nodes_.size());
   for (const auto n : c10::irange(num_nodes)) {
->>>>>>> 688427b5
     auto& pnode = nodes_[n];
     const auto num_outputs = static_cast<uint32_t>(pnode.num_outputs());
     for (const auto i : c10::irange(num_outputs)) {
