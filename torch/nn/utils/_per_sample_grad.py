import functools

import torch
from torch.nn.utils._expanded_weights.expanded_weights_impl import ExpandedWeight

from torch.utils._pytree import tree_flatten


<<<<<<< HEAD
# dependency on `functional_call` means that this can't be exposed in utils
# without creating circular dependency
def call_for_per_sample_grads(module, *, batch_size=None, loss_reduction="sum", batch_first=True):
=======
def call_for_per_sample_grads(module, *, batch_size=None, loss_reduction="sum"):
>>>>>>> e4f11e01
    r"""
    call_for_per_sample_grads(module, batch_size=None, loss_reduction="sum", batch_first=True)
    ``call_for_per_sample_grads`` returns a function that is invoked like the forward
    function of ``module`` and will produce the same result. Then, when backward is invoked,
    the parameters of ``module`` will have a ``grad_sample`` field populated with the per sample
    gradients instead of the regular gradients

    Args:
        module: The ``nn.Module`` to get per sample gradients with respect to. All trainable
          parameters will compute per sample gradients, located in a ``grad_sample``
          field when ``backward`` is invoked
        batch_size: The batch size of the input. If None is passed, all tensor arguments in args and kwargs must have
          the same batch size, which is the size of the first dimension. Otherwise, it must be passed manually.
          Default: None
        loss_reduction: Indicates if the loss reduction (for aggregating the gradients) is a sum or a mean operation. If
          "mean", per sample gradients will be scaled by the batch size to offset the crossbatch interaction from
          running mean across a batch. Must be "mean" or "sum". Default: "sum"
        batch_first: Indicates if the batch dimension is the first dimension. If True, the batch dimension is the first
          dimension. If False, it's the second dimension. Default: True.

    Examples::
        >>> # xdoctest: +SKIP
        >>> model = nn.Linear(4, 3)
        >>> batched_input = torch.randn(5, 4)  # batch size of 5
        >>> res = call_for_per_sample_grads(model)(batched_input).sum()
        >>> res.backward()
        >>> assert model.weight.shape == (3, 4)
        >>> assert model.weight.grad_sample.shape == (5, 3, 4)
        >>> assert model.weight.grad is None
        >>> assert model.bias.shape == (3,)
        >>> assert model.bias.grad_sample.shape == (5, 3)
        >>> assert model.bias.grad is None

    An example using "mean" loss reduction. The grad_sample fields will be scaled by batch_size from what they would be
    if we ran the same code with loss_reduction="sum". This is because the mean at the end will scale all
    grad_outputs by 1 / batch_size from cross batch interaction.
        >>> model = nn.Linear(4, 3)
        >>> batched_input = torch.randn(5, 4)  # batch size of 5
        >>> res = call_for_per_sample_grads(model, 5, loss_reduction="mean")(batched_input).mean()
        >>> res.backward()

    Note::
        Does not work with any `nn.RNN`, including `nn.GRU` or `nn.LSTM`. Please use custom
        rewrites that wrap an `nn.Linear` module. See Opacus for an example
    """

    def maybe_build_expanded_weight(og_tensor, batch_size):
        if og_tensor.requires_grad:
            return ExpandedWeight(og_tensor, batch_size, loss_reduction)
        else:
            return og_tensor

    def compute_batch_size(*args, **kwargs):
        args_and_kwargs = tree_flatten(args)[0] + tree_flatten(kwargs)[0]
        batch_size = None
        for arg in args_and_kwargs:
            if not isinstance(arg, torch.Tensor):
                continue

            arg_batch_size = arg.shape[0] if batch_first else arg.shape[1]
            if batch_size is not None and batch_size != arg_batch_size:
                raise RuntimeError("When computing batch size, found at least one input with batch size "
                                   f"{batch_size} and one with batch size {arg_batch_size}. Please specify it "
                                   "explicitly using the batch size kwarg in call_for_per_sample_grads")
            batch_size = arg_batch_size
        if batch_size is None:
            raise RuntimeError("Unable to find a tensor in the passed args and kwargs. They may not be pytree-able "
                               "and so ExpandedWeights cannot compute the batch size from the inputs. Please specify "
                               "it explicitly")
        return batch_size

    if loss_reduction not in ["sum", "mean"]:
        raise RuntimeError(f"Expected loss_reduction argument to be sum or mean, got {loss_reduction}")

    if not isinstance(module, torch.nn.Module):
        raise RuntimeError(f"Module passed must be nn.Module, got {type(module).__name__}")
    if not (batch_size is None or isinstance(batch_size, int)):
        raise RuntimeError(f"Batch size passed must be None or an integer, got {type(batch_size).__name__}")
    if batch_size is not None and batch_size < 1:
        raise RuntimeError(f"Batch size must be positive, got {batch_size}")
    for weight in module.parameters():
        if hasattr(weight, "grad_sample") and weight.grad_sample is not None:  # type: ignore[attr-defined]
            raise RuntimeError("Current Expanded Weights accumulates the gradients, which will be incorrect for multiple "
                               f"calls without clearing gradients. Please clear out the grad_sample parameter of {weight} or "
                               "post an issue to pytorch/pytorch to prioritize correct behavior")

    @functools.wraps(module.forward)
    def wrapper(*args, **kwargs):
        wrapper_batch_size = batch_size
        if wrapper_batch_size is None:
            wrapper_batch_size = compute_batch_size(*args, **kwargs)

        params = {name: maybe_build_expanded_weight(value, wrapper_batch_size) for (name, value) in module.named_parameters()}
        return torch.func.functional_call(module, params, args, kwargs)
    return wrapper<|MERGE_RESOLUTION|>--- conflicted
+++ resolved
@@ -6,13 +6,9 @@
 from torch.utils._pytree import tree_flatten
 
 
-<<<<<<< HEAD
 # dependency on `functional_call` means that this can't be exposed in utils
 # without creating circular dependency
 def call_for_per_sample_grads(module, *, batch_size=None, loss_reduction="sum", batch_first=True):
-=======
-def call_for_per_sample_grads(module, *, batch_size=None, loss_reduction="sum"):
->>>>>>> e4f11e01
     r"""
     call_for_per_sample_grads(module, batch_size=None, loss_reduction="sum", batch_first=True)
     ``call_for_per_sample_grads`` returns a function that is invoked like the forward
