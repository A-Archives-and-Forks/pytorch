--- conflicted
+++ resolved
@@ -2988,8 +2988,7 @@
             def call_compiled_backward():
                 if CompiledFunction.compiled_bw is None:
                     assert all(a is not None for a in all_args)
-<<<<<<< HEAD
-                    context = disable_autocast_manager if disable_amp else nullcontext
+                    context = torch._C._DisableAutocast if disable_amp else nullcontext
 
                     placeholder_list = fx_placeholder_vals(bw_module)
 
@@ -3005,9 +3004,6 @@
                         if ph_arg.stride() != real_arg.stride():
                             placeholder_list[i] = ph_arg.as_strided(ph_arg.size(), real_arg.stride())
 
-=======
-                    context = torch._C._DisableAutocast if disable_amp else nullcontext
->>>>>>> 733f47e7
                     with tracing(saved_context), context(), track_graph_compiling(aot_config, "backward"):
                         CompiledFunction.compiled_bw = aot_config.bw_compiler(
                             bw_module, placeholder_list
