--- conflicted
+++ resolved
@@ -47,37 +47,22 @@
         pass
 
 
-<<<<<<< HEAD
-=======
 pyop_namespace = {}
 
 
->>>>>>> 044e359b
 class PyOperator(PyOperatorABC):
     def __init__(self, name):
         self._name = name
         self.table = {}
-<<<<<<< HEAD
-
-        # Make _OPNamespace not scream, this whole name based association needs a good hard look
-        self.__name__ = "pyop." + name
-        pyop_namespace.py_ops[name] = self
-=======
         self.python_key_mode_table = {}
 
         # Make _OPNamespace not scream, this whole name based association needs a good hard look
         self.__name__ = name
         pyop_namespace[name] = self
->>>>>>> 044e359b
 
     def fallthrough(self, dispatch_key):
         self.table[dispatch_key] = self._fallthrough_fn(self, dispatch_key)
 
-<<<<<<< HEAD
-    def py_impl(self, dispatch_key):
-        assert isinstance(dispatch_key, torch._C.DispatchKey)
-        def inner(fn):
-=======
     def py_impl(self, dispatch_key_or_mode):
         def inner(fn):
             if inspect.isclass(dispatch_key_or_mode) and issubclass(
@@ -94,7 +79,6 @@
                 dispatch_key != torch._C.DispatchKey.Python  # type: ignore[attr-defined]
             ), "Please register a mode for the torch._C.DispatchKey.Python key instead."
             assert isinstance(dispatch_key, torch._C.DispatchKey)  # type: ignore[attr-defined]
->>>>>>> 044e359b
             assert dispatch_key not in self.table
             self.table[dispatch_key] = fn
             return fn
@@ -102,8 +86,6 @@
         return inner
 
     def dispatch(self, dispatch_key, *args, **kwargs):
-<<<<<<< HEAD
-=======
         if dispatch_key == torch._C.DispatchKey.Python:  # type: ignore[attr-defined]
             # TODO(voz): We should walk all the nodes here / turn it into a list, topmode is ok for now.
             curr_mode = type(torch._C._get_torch_dispatch_mode())
@@ -116,21 +98,15 @@
             # TODO(voz): The idea behind this is that we do not yet support dispatch by key + mode, only key.
             return self.python_key_mode_table[curr_mode](*args, **kwargs)
 
->>>>>>> 044e359b
         assert dispatch_key in self.table
         return self.table[dispatch_key](*args, **kwargs)
 
     def __call__(self, *args, **kwargs):
         flat_args = _to_flat_tuple(args, kwargs)
-<<<<<<< HEAD
-        if has_torch_function(flat_args):
-            return handle_torch_function(self, flat_args, *args, **kwargs)
-=======
         if torch.overrides.has_torch_function(flat_args):
             return torch.overrides.handle_torch_function(
                 self, flat_args, *args, **kwargs
             )
->>>>>>> 044e359b
 
         dispatch_key_set = _compute_keyset(args, kwargs)
         return self.dispatch(dispatch_key_set.highestPriorityTypeId(), *args, **kwargs)
@@ -154,13 +130,8 @@
 
 
 def _to_flat_tuple(args, kwargs):
-<<<<<<< HEAD
-    flat_args, _ = tree_flatten(args)
-    flat_kwargs, _ = tree_flatten(kwargs)
-=======
     flat_args, _ = torch.utils._pytree.tree_flatten(args)
     flat_kwargs, _ = torch.utils._pytree.tree_flatten(kwargs)
->>>>>>> 044e359b
     flat_all = flat_args + flat_kwargs
     return flat_all
 
@@ -201,11 +172,7 @@
         self._name = self._schema.name
         if schema.overload_name:
             self._name += "." + schema.overload_name
-<<<<<<< HEAD
-        self.py_kernels: Dict[DispatchKey, Any] = {}
-=======
         self.py_kernels: Dict[torch._C.DispatchKey, Any] = {}  # type: ignore[name-defined]
->>>>>>> 044e359b
         self.__name__ = "{}.{}".format(
             self._schema.name.split("::")[1], self._overloadname
         )
@@ -241,27 +208,15 @@
         return self._schema.name.split("::")[0]
 
     def decompose(self, *args, **kwargs):
-<<<<<<< HEAD
-        dk = torch._C.DispatchKey.CompositeImplicitAutograd
-        if torch._C._dispatch_has_kernel_for_dispatch_key(self.name(), dk) or dk in self.py_kernels:
-=======
         dk = torch._C.DispatchKey.CompositeImplicitAutograd  # type: ignore[attr-defined]
         if (
             torch._C._dispatch_has_kernel_for_dispatch_key(self.name(), dk)
             or dk in self.py_kernels
         ):
->>>>>>> 044e359b
             return self.dispatch(dk, *args, **kwargs)
         else:
             return NotImplemented
 
-<<<<<<< HEAD
-    def py_impl(self, k):
-        assert isinstance(k, torch._C.DispatchKey)
-        def inner(impl):
-            self.py_kernels[k] = impl
-            return impl
-=======
     def py_impl(self, dispatch_key_or_mode):
         def inner(fn):
             if inspect.isclass(dispatch_key_or_mode) and issubclass(
@@ -280,13 +235,10 @@
 
             self.py_kernels[dispatch_key_or_mode] = fn
             return fn
->>>>>>> 044e359b
 
         return inner
 
     def dispatch(self, dispatch_key, *args, **kwargs):
-<<<<<<< HEAD
-=======
         if dispatch_key == torch._C.DispatchKey.Python:  # type: ignore[attr-defined]
             # TODO(voz): We should walk all the nodes here / turn it into a list, topmode is ok for now.
             curr_mode = type(torch._C._get_torch_dispatch_mode())
@@ -298,7 +250,6 @@
             # TODO(voz): The idea behind this is that we do not yet support dispatch by key + mode, only key.
             return self.python_key_mode_table[curr_mode](*args, **kwargs)
 
->>>>>>> 044e359b
         if dispatch_key in self.py_kernels:
             return self.py_kernels[dispatch_key](*args, **kwargs)
         else:
@@ -493,16 +444,8 @@
 
 class _PyOpNamespace(_OpNamespace):
     def __init__(self):
-<<<<<<< HEAD
-        super(_PyOpNamespace, self).__init__("torch.ops.pyop")
-        self.py_ops = {}
-
-
-pyop_namespace = _PyOpNamespace()
-=======
         super(_PyOpNamespace, self).__init__("torch.ops")
         self.pyop_namespace = pyop_namespace
->>>>>>> 044e359b
 
 
 class _Ops(types.ModuleType):
