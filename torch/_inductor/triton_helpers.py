import triton
import triton.language as tl

TRITON_HAS_REDUCE = False  # hasattr(tl, "reduce")


@triton.jit
def is_floating(x):
    # Addition to promote scalars to tensor
    x += tl.zeros((1,), tl.int1)
    return x.dtype.is_floating()


@triton.jit
def _prod_accumulate(a, b):
    return a * b


@triton.jit
def prod(input, axis):
    return tl.reduce(input, axis, _prod_accumulate)


@triton.jit
def minimum(a, b):
    mask = a < b
    if is_floating(a):
        mask |= a != a
    return tl.where(mask, a, b)


@triton.jit
def maximum(a, b):
    mask = a > b
    if is_floating(a):
        mask |= a != a
    return tl.where(mask, a, b)


<<<<<<< HEAD
if TRITON_HAS_REDUCE:

    @triton.jit
    def min2(a, dim):
        return tl.reduce(a, dim, minimum)

else:

    @triton.jit
    def min2(a, dim):
        min_values = tl.min(a, dim)
        if is_floating(a):
            has_nan = tl.sum(a != a, dim)
            nan = tl.full([1], float("nan"), tl.float32).to(a.dtype)
            min_values = tl.where(has_nan, nan, min_values)
        return min_values


if TRITON_HAS_REDUCE:

    @triton.jit
    def max2(a, dim):
        return tl.reduce(a, dim, maximum)

else:

    @triton.jit
    def max2(a, dim):
        max_values = tl.max(a, dim)
        if is_floating(a):
            has_nan = tl.sum(a != a, dim)
            nan = tl.full([1], float("nan"), tl.float32).to(a.dtype)
            max_values = tl.where(has_nan, nan, max_values)
        return max_values
=======
@triton.jit
def min(a, dim):
    return tl.reduce(a, dim, minimum)


@triton.jit
def max(a, dim):
    return tl.reduce(a, dim, maximum)


@triton.jit
def minimum_with_index(a_value, a_index, b_value, b_index):
    mask = a_value < b_value
    equal = a_value == b_value
    if is_floating(a_value):
        a_isnan = a_value != a_value
        b_isnan = b_value != b_value
        mask |= a_isnan and not b_isnan
        # Consider NaNs as equal
        equal |= a_isnan and b_isnan

    # Prefer lowest index if values are equal
    mask |= equal & (a_index < b_index)
    return tl.where(mask, a_value, b_value), tl.where(mask, a_index, b_index)


@triton.jit
def maximum_with_index(a_value, a_index, b_value, b_index):
    mask = a_value > b_value
    equal = a_value == b_value
    if is_floating(a_value):
        a_isnan = a_value != a_value
        b_isnan = b_value != b_value
        mask |= a_isnan and not b_isnan
        # Consider NaNs as equal
        equal |= a_isnan and b_isnan

    # Prefer lowest index if values are equal
    mask |= equal & (a_index < b_index)
    return tl.where(mask, a_value, b_value), tl.where(mask, a_index, b_index)


@triton.jit
def min_with_index(value, index, dim):
    return tl.reduce((value, index), dim, minimum_with_index)


@triton.jit
def max_with_index(value, index, dim):
    return tl.reduce((value, index), dim, maximum_with_index)
>>>>>>> fa21511d


@triton.jit
def device_assert_then(cond, msg, r):
    tl.device_assert(cond, msg)
    return r<|MERGE_RESOLUTION|>--- conflicted
+++ resolved
@@ -37,12 +37,15 @@
     return tl.where(mask, a, b)
 
 
-<<<<<<< HEAD
 if TRITON_HAS_REDUCE:
 
     @triton.jit
     def min2(a, dim):
         return tl.reduce(a, dim, minimum)
+
+    @triton.jit
+    def max2(a, dim):
+        return tl.reduce(a, dim, maximum)
 
 else:
 
@@ -55,15 +58,6 @@
             min_values = tl.where(has_nan, nan, min_values)
         return min_values
 
-
-if TRITON_HAS_REDUCE:
-
-    @triton.jit
-    def max2(a, dim):
-        return tl.reduce(a, dim, maximum)
-
-else:
-
     @triton.jit
     def max2(a, dim):
         max_values = tl.max(a, dim)
@@ -72,15 +66,6 @@
             nan = tl.full([1], float("nan"), tl.float32).to(a.dtype)
             max_values = tl.where(has_nan, nan, max_values)
         return max_values
-=======
-@triton.jit
-def min(a, dim):
-    return tl.reduce(a, dim, minimum)
-
-
-@triton.jit
-def max(a, dim):
-    return tl.reduce(a, dim, maximum)
 
 
 @triton.jit
@@ -123,7 +108,6 @@
 @triton.jit
 def max_with_index(value, index, dim):
     return tl.reduce((value, index), dim, maximum_with_index)
->>>>>>> fa21511d
 
 
 @triton.jit
