import collections
import dataclasses
import functools
import hashlib
from itertools import count
from typing import Any, Dict, List

from .. import codecache, config, ir
from ..codecache import cpp_compile_command, get_code_path
from ..utils import dynamo_utils, has_triton, sympy_dot, sympy_product
from ..virtualized import V
from .common import CodeGen, DeferredLine, IndentedBuffer, Kernel
from .cpp import DTYPE_TO_ATEN
from .triton import texpr

pexpr = texpr


def buffer_reuse_key(node: ir.Buffer):
    size = node.get_size()
    stride = node.get_stride()
    last_element = sympy_dot([s - 1 for s in size], stride)
    return (
        node.get_device(),
        node.get_dtype(),
        V.graph.sizevars.simplify(sympy_product(size)),
        # Detect gaps in tensor storage caused by strides
        V.graph.sizevars.size_hint(last_element),
    )


def make_buffer_reuse(old, new, del_func, declare, ending, as_strided):
    assert old.get_dtype() == new.get_dtype()
    del_line = ""
    if old.get_name() not in V.graph.get_output_names():
        del_line = del_func(old.get_name())
    if old.get_size() == new.get_size() and old.get_stride() == new.get_stride():
        return f"{declare}{new.get_name()} = {old.get_name()}{del_line}{ending}"

    return (
        f"{declare}{new.get_name()} = {as_strided}({old.get_name()}, "
        f"{V.graph.sizevars.codegen_shape_tuple(new.get_size())}, "
        f"{V.graph.sizevars.codegen_shape_tuple(new.get_stride())}){del_line}{ending}"
    )


def make_buffer_allocation(buffer):
    device = buffer.get_device()
    dtype = buffer.get_dtype()
    shape = tuple(buffer.get_size())
    stride = tuple(buffer.get_stride())
    return (
        f"{buffer.get_name()} = empty_strided("
        f"{V.graph.sizevars.codegen_shape_tuple(shape)}, "
        f"{V.graph.sizevars.codegen_shape_tuple(stride)}, "
        f"device='{device.type}', dtype={dtype})"
    )


def make_cpp_buffer_allocation(buffer):
    # TODO: map layout and device here
    dtype = buffer.get_dtype()
    shape = tuple(buffer.get_size())
    stride = tuple(buffer.get_stride())
    return (
        f"auto {buffer.get_name()} = at::empty_strided("
        f"{V.graph.sizevars.codegen_shape_tuple(shape)}, "
        f"{V.graph.sizevars.codegen_shape_tuple(stride)}, "
        f"{DTYPE_TO_ATEN[dtype]}); "
    )


class MemoryPlanningState:
    def __init__(self):
        super().__init__()
        self.reuse_pool: Dict[
            Any, List["FreeIfNotReusedLine"]
        ] = collections.defaultdict(list)

    def __contains__(self, key):
        return bool(self.reuse_pool.get(key, None))

    def pop(self, key) -> "FreeIfNotReusedLine":
        item = self.reuse_pool[key].pop()
        assert not item.is_reused
        return item

    def push(self, key, item: "FreeIfNotReusedLine"):
        assert not item.is_reused
        self.reuse_pool[key].append(item)


class MemoryPlanningLine:
    def plan(self, state: MemoryPlanningState) -> "MemoryPlanningLine":
        """First pass to find reuse"""
        return self

    def codegen(self, code: IndentedBuffer):
        """Second pass to output code"""
        pass


@dataclasses.dataclass
class AllocateLine(MemoryPlanningLine):
    node: ir.Buffer

    def plan(self, state: MemoryPlanningState):
        if self.node.get_name() in V.graph.removed_buffers:
            return NullLine()

        # try to reuse a recently freed buffer
        key = buffer_reuse_key(self.node)
        if key in state:
            free_line = state.pop(key)
            free_line.is_reused = True
            return ReuseLine(free_line.node, self.node)

        return self

    def codegen(self, code: IndentedBuffer):
        assert self.node.get_name() not in V.graph.removed_buffers
        code.writeline(make_buffer_allocation(self.node))


@dataclasses.dataclass
class CppAllocateLine(AllocateLine):
    def codegen(self, code: IndentedBuffer):
        assert self.node.get_name() not in V.graph.removed_buffers
        code.writeline(make_cpp_buffer_allocation(self.node))


@dataclasses.dataclass
class FreeIfNotReusedLine(MemoryPlanningLine):
    node: ir.Buffer
    is_reused: bool = False

    def plan(self, state: MemoryPlanningState):
        assert not self.is_reused
        if self.node.get_name() in V.graph.removed_buffers:
            return NullLine()
        state.push(buffer_reuse_key(self.node), self)
        return self

    def codegen(self, code: IndentedBuffer):
        assert self.node.get_name() not in V.graph.removed_buffers
        if not self.is_reused:
            code.writeline(f"del {self.node.get_name()}")


@dataclasses.dataclass
class ReuseLine(MemoryPlanningLine):
    node: ir.Buffer
    reused_as: ir.Buffer

    def plan(self, state: MemoryPlanningState):
        assert self.node.get_name() not in V.graph.removed_buffers
        assert self.reused_as.get_name() not in V.graph.removed_buffers
        return self

    def codegen(self, code: IndentedBuffer):
        assert self.node.get_name() not in V.graph.removed_buffers
        assert self.reused_as.get_name() not in V.graph.removed_buffers
        code.writeline(
            make_buffer_reuse(
                self.node,
                self.reused_as,
                del_func=lambda name: f"; del {name}",
                declare="",
                ending="",
                as_strided="as_strided",
            )
            + "  # reuse"
        )


@dataclasses.dataclass
class CppReuseLine(ReuseLine):
    node: ir.Buffer
    reused_as: ir.Buffer

    def codegen(self, code: IndentedBuffer):
        assert self.node.get_name() not in V.graph.removed_buffers
        assert self.reused_as.get_name() not in V.graph.removed_buffers
        code.writeline(
            make_buffer_reuse(
                self.node,
                self.reused_as,
                del_func=lambda name: f"; {name}.reset()",
                declare="auto ",
                ending=";",
                as_strided="at::as_strided",
            )
            + "  // reuse"
        )


@dataclasses.dataclass
class FreeLine(MemoryPlanningLine):
    node: ir.Buffer

    def plan(self, state: MemoryPlanningState):
        if self.node.get_name() in V.graph.removed_buffers:
            return NullLine()
        return self

    def codegen(self, code: IndentedBuffer):
        assert self.node.get_name() not in V.graph.removed_buffers
        code.writeline(f"del {self.node.get_name()}")


class NullLine(MemoryPlanningLine):
    pass


class WrapperCodeGen(CodeGen):
    """
    The outer wrapper that calls the kernels.
    """

    def __init__(self):
        super().__init__()
        self._names_iter = count()
        self.header = IndentedBuffer()
        self.prefix = IndentedBuffer()
        self.wrapper_call = IndentedBuffer()
        self.kernels = {}
        self.lines = []
        self.header.splice(
            f"""
                from ctypes import c_void_p, c_long
                import torch
                import random
                from torch import empty_strided, as_strided, device
                from {codecache.__name__} import AsyncCompile

                aten = torch.ops.aten
                assert_size_stride = torch._C._dynamo.guards.assert_size_stride
                async_compile = AsyncCompile()

            """
        )

        if has_triton():
            self.header.splice(
                f"""
                import triton
                import triton.language as tl
                from {config.inductor_import}.triton_ops.autotune import grid
                from torch._C import _cuda_getCurrentRawStream as get_cuda_stream
                """
            )

            if config.triton.convolution != "aten":
                self.header.splice(
                    f"""
                    from {config.inductor_import}.triton_ops.conv_perf_model import early_config_prune
                    from {config.inductor_import}.triton_ops.conv_perf_model import estimate_conv_time
                    from {config.inductor_import}.triton_ops.autotune import conv_heuristics
                    """
                )

            if config.triton.mm != "aten":
                self.header.splice(
                    f"""
                    from {config.inductor_import}.triton_ops.autotune import mm_heuristics
                    from {config.inductor_import}.triton_ops.autotune import mm_autotune
                    """
                )

            if config.triton.use_bmm:
                self.header.writeline(
                    f"from {config.inductor_import}.triton_ops.batched_matmul import bmm_out as triton_bmm_out"
                )

        self.set_output_refs()
        self.write_prefix()

        for name, value in V.graph.constants.items():
            # include a hash so our code cache gives different constants different files
            hashed = hashlib.sha256(repr(value).encode("utf-8")).hexdigest()
            self.header.writeline(f"{name} = None  # {hashed}")

        self.allocated = set()
        self.freed = set()
        self.write_get_cuda_stream = functools.lru_cache(None)(
            self.write_get_cuda_stream
        )

    def set_output_refs(self):
        self.output_refs = [x.codegen_reference() for x in V.graph.graph_outputs]

    def write_prefix(self):
        self.prefix.splice(
            """

            async_compile.wait(globals())
            del async_compile

            def call(args):
            """
        )
        with self.wrapper_call.indent():
            inp_len = len(V.graph.graph_inputs.keys())
            if inp_len != 0:
                lhs = f"{', '.join(V.graph.graph_inputs.keys())}{'' if inp_len != 1 else ','}"
                self.wrapper_call.writeline(f"{lhs} = args")
                self.wrapper_call.writeline("args.clear()")
            for name in V.graph.randomness_seeds:
                self.wrapper_call.writeline(
                    f"torch.randint(2**31, size=(), dtype=torch.int64, out={name})"
                )
            V.graph.sizevars.codegen(self.wrapper_call, V.graph.graph_inputs)

    def write_get_cuda_stream(self, index):
        name = f"stream{index}"
        self.writeline(f"{name} = get_cuda_stream({index})")
        return name

    def next_kernel_name(self):
        return f"kernel{next(self._names_iter)}"

    def write_allocate_line(self, buffer):
        self.writeline(AllocateLine(buffer))

    def get_deferred_line(self, name, layout):
        return DeferredLine(
            name, f"{name} = {layout.view.codegen_reference()}  # alias"
        )

    def codegen_allocation(self, buffer):
        name = buffer.get_name()
        if name in V.graph.removed_buffers or name in self.allocated:
            return
        self.allocated.add(name)

        if isinstance(
            buffer,
            (ir.ExternKernelAlloc, ir.MultiOutput),
        ):
            return

        layout = buffer.get_layout()
        if isinstance(layout, ir.MutationLayout):
            return
        if isinstance(layout, ir.AliasedLayout):
            assert isinstance(layout.view, ir.ReinterpretView)
            if not layout.maybe_guard_aligned():
                V.graph.unaligned_buffers.add(name)
            self.codegen_allocation(layout.view.data)
            allocation = self.get_deferred_line(name, layout)
            self.writeline(allocation)
            return

        self.write_allocate_line(buffer)

    def write_del_line(self, name):
        self.writeline(f"del {name}")

    def write_free_if_not_reused_line(self, buffer):
        self.writeline(FreeIfNotReusedLine(buffer))

    def codegen_free(self, buffer):
        name = buffer.get_name()

        # can be freed but not reused
        if isinstance(buffer, ir.InputBuffer):
            self.write_del_line(name)
            return

        if not self.can_reuse(buffer):
            return
        self.freed.add(name)

        layout = buffer.get_layout()
        if isinstance(layout, (ir.AliasedLayout, ir.MultiOutputLayout)):
            self.write_del_line(name)
            return

        self.write_free_if_not_reused_line(buffer)

    def can_reuse(self, buffer):
        name = buffer.get_name()
        if (
            name in V.graph.removed_buffers
            or name in V.graph.graph_inputs
            or name in V.graph.constants
            or name in self.freed
        ):
            return False
        return True

    def write_reuse_line(self, input_buffer, output_buffer):
        self.writeline(ReuseLine(input_buffer, output_buffer))

    def codegen_inplace_reuse(self, input_buffer, output_buffer):
        assert buffer_reuse_key(input_buffer) == buffer_reuse_key(output_buffer)
        self.codegen_allocation(input_buffer)
        self.freed.add(input_buffer.get_name())
        self.allocated.add(output_buffer.get_name())
        self.write_reuse_line(input_buffer, output_buffer)

    def generate_return(self):
        if self.output_refs:
            self.wrapper_call.writeline(
                "return (" + ", ".join(self.output_refs) + ", )"
            )
        else:
            self.wrapper_call.writeline("return ()")

    def generate_end(self, result):
        return

    @dynamo_utils.dynamo_timed
    def generate(self):
        result = IndentedBuffer()
        result.splice(self.header)
        result.splice(self.prefix)

        out_names = V.graph.get_output_names()
        with self.wrapper_call.indent():
            while (
                self.lines
                and isinstance(self.lines[-1], MemoryPlanningLine)
                and self.lines[-1].node.name not in out_names
            ):
                # these lines will be pointless
                self.lines.pop()

            # codegen allocations in two passes
            planning_state = MemoryPlanningState()
            for i in range(len(self.lines)):
                if isinstance(self.lines[i], MemoryPlanningLine):
                    self.lines[i] = self.lines[i].plan(planning_state)

            for line in self.lines:
                if isinstance(line, MemoryPlanningLine):
                    line.codegen(self.wrapper_call)
                else:
                    self.wrapper_call.writeline(line)

            self.generate_return()

        with result.indent():
            result.splice(self.wrapper_call)

        self.generate_end(result)

        self.add_benchmark_harness(result)

        return result.getvalue()

    def add_benchmark_harness(self, output):
        """
        Append a benchmark harness to generated code for debugging
        """
        if not config.benchmark_harness:
            return

        def add_fake_input(name, shape, stride, device, dtype):
            output.writeline(
                f"{name} = rand_strided("
                f"{V.graph.sizevars.codegen_python_shape_tuple(shape)}, "
                f"{V.graph.sizevars.codegen_python_shape_tuple(stride)}, "
                f"device='{device.type}', dtype={dtype})"
            )

        output.writelines(["", "", 'if __name__ == "__main__":'])
        with output.indent():
            output.splice(
                f"""
                from {config.dynamo_import}.testing import rand_strided
                from {config.inductor_import}.utils import print_performance
                """,
                strip=True,
            )

            for name, value in V.graph.constants.items():
                add_fake_input(
                    name, value.size(), value.stride(), value.device, value.dtype
                )

            for name, value in V.graph.graph_inputs.items():
                shape = [V.graph.sizevars.size_hint(x) for x in value.get_size()]
                stride = [V.graph.sizevars.size_hint(x) for x in value.get_stride()]
                add_fake_input(
                    name, shape, stride, value.get_device(), value.get_dtype()
                )

            output.writeline(
                f"print_performance(lambda: call([{', '.join(V.graph.graph_inputs.keys())}]))"
            )

    def define_kernel(self, name: str, kernel: str):
        self.header.splice(f"\n\n{name} = {kernel}")

    def load_kernel(self, name: str = None, kernel: str = None, arg_types: List = None):
        return

    def wrap_kernel_call(self, name, call_args):
        return "{}({})".format(name, ", ".join(call_args))

    def generate_kernel_call(self, name, call_args):
        self.writeline(
            self.wrap_kernel_call(name, call_args),
        )

    def call_kernel(self, name: str, kernel: Kernel):
        tmp = IndentedBuffer()
        kernel.call_kernel(self, tmp, name)
        for line in tmp.getvalue().split("\n"):
            line = line.strip()
            if line:
                self.writeline(line)

    def writeline(self, line):
        self.lines.append(line)


class CppWrapperCodeGen(WrapperCodeGen):
    """
    The outer wrapper that calls the kernels.
    """

    call_func_id = count()

    def __init__(self):
        self._call_func_id = next(CppWrapperCodeGen.call_func_id)
        super().__init__()

    def set_output_refs(self):
        self.output_refs = [
            x.cpp_wrapper_codegen_reference() for x in V.graph.graph_outputs
        ]

    def write_prefix(self):
        self.prefix.splice(
            """
            async_compile.wait(globals())
            del async_compile
            from torch.utils.cpp_extension import load_inline
            wrapper = (
            '''
            #include <dlfcn.h>
            #include <assert.h>
            """
        )
        with self.wrapper_call.indent():
            inputs_len = len(V.graph.graph_inputs.keys())
            if self.output_refs:
                if len(self.output_refs) == 1:
                    output_types = "at::Tensor"
                else:
<<<<<<< HEAD
                    output_return_type = "at::Tensor"
                    output_return_types = [output_return_type] * len(self.output_refs)
                    output_return_types = ", ".join(output_return_types)
                    output_types = f"std::tuple<{output_return_types}>"
=======
                    output_types = "std::vector<at::Tensor>"
>>>>>>> 68b39227
            else:
                output_types = "void"

            if inputs_len != 0:
                inputs_args = ["at::Tensor&"] * len(V.graph.graph_inputs.keys())
                inputs_args = ", ".join(inputs_args)
                inputs_args = f"std::tuple<{inputs_args}>"

                self.wrapper_call.writeline(
                    f"{output_types} call_{self._call_func_id}({inputs_args} args) {{"
                )
                inputs_keys_str = ", ".join(V.graph.graph_inputs.keys())
                self.wrapper_call.writeline(f"auto& [{inputs_keys_str}] = args;")
            else:
                self.wrapper_call.writeline(
                    f"{output_types} call_{self._call_func_id}(std::tuple<> args) {{"
                )
            for name in V.graph.randomness_seeds:
                self.wrapper_call.writeline(f"at::Tensor {name};")
                self.wrapper_call.writeline(
                    f"{name} = at::randint(std::pow(2, 31), {{}}, at::ScalarType::Long);"
                )
            V.graph.sizevars.codegen(self.wrapper_call, V.graph.graph_inputs)

    def write_allocate_line(self, buffer):
        self.writeline(CppAllocateLine(buffer))

    def write_del_line(self, name):
        self.writeline(f"{name}.reset();")
        return

    def write_free_if_not_reused_line(self, buffer):
        return

    def write_reuse_line(self, input_buffer, output_buffer):
        self.writeline(CppReuseLine(input_buffer, output_buffer))

    def get_deferred_line(self, name, layout):
        return DeferredLine(
            name, f"auto {name} = {layout.view.codegen_reference()};  // alias"
        )

    def get_kernel_path(self, code):
        ext = "so"
        extra = cpp_compile_command("i", "o")
        # \n is required to match with the CodeCache behavior
        source_code = "\n" + code.getvalue()
        _, _, kernel_path = get_code_path(source_code, ext, extra)
        return kernel_path

    def load_kernel(self, name: str = None, kernel: str = None, arg_types: List = None):
        kernel_path = self.get_kernel_path(kernel)

        self.writeline(f'auto {name}_lib = dlopen("{kernel_path}", RTLD_NOW);')
        self.writeline(f"assert({name}_lib != nullptr);")
        self.writeline(f"void (*{name})({arg_types});")
        self.writeline(f'*(void **) (&{name}) = dlsym({name}_lib, "kernel");')

    def wrap_kernel_call(self, name, call_args):
        return "{}({});".format(name, ", ".join(call_args))

    def generate_return(self):
        if self.output_refs:
            if len(self.output_refs) == 1:
                self.wrapper_call.writeline(
                    "return " + self.output_refs[0] + "; }''' )"
                )
            else:
                self.wrapper_call.writeline(
<<<<<<< HEAD
                    "return std::make_tuple("
                    + ", ".join(self.output_refs)
                    + "); }''' )"
=======
                    "return std::vector<at::Tensor>({"
                    + ", ".join(output_refs)
                    + "}); }''' )"
>>>>>>> 68b39227
                )
        else:
            self.wrapper_call.writeline("return; }''' )")

    def generate_end(self, result):
        shared = codecache.shared()
        cpp_flags = codecache.cpp_flags()
        optimization_flags = codecache.optimization_flags()
        ipaths, lpaths, libs = codecache.get_include_and_linking_paths()

        extra_cflags = f"{cpp_flags} {optimization_flags}"
        extra_ldflags = f"{shared} {lpaths} {libs}"
        extra_include_paths = f"{ipaths}"

        # get the hash of the wrapper code to name the extension
        wrapper_call_hash = codecache.code_hash(self.wrapper_call.getvalue())
        result.splice(
            f"""
            module = load_inline(
                name='inline_extension_{wrapper_call_hash}',
                cpp_sources=[wrapper],
                functions=['call_{self._call_func_id}'],
                extra_cflags=['{extra_cflags}'],
                extra_ldflags=['{extra_ldflags}'],
                extra_include_paths=['{extra_include_paths}'])
            """
        )
        # Wrap the func to support setting result._boxed_call = True
        result.splice(
            f"""
            def _wrap_func(f):
                def g(args):
                    return f(args)
                return g
            call = _wrap_func(module.call_{self._call_func_id})
            """
        )<|MERGE_RESOLUTION|>--- conflicted
+++ resolved
@@ -550,14 +550,7 @@
                 if len(self.output_refs) == 1:
                     output_types = "at::Tensor"
                 else:
-<<<<<<< HEAD
-                    output_return_type = "at::Tensor"
-                    output_return_types = [output_return_type] * len(self.output_refs)
-                    output_return_types = ", ".join(output_return_types)
-                    output_types = f"std::tuple<{output_return_types}>"
-=======
                     output_types = "std::vector<at::Tensor>"
->>>>>>> 68b39227
             else:
                 output_types = "void"
 
@@ -627,15 +620,9 @@
                 )
             else:
                 self.wrapper_call.writeline(
-<<<<<<< HEAD
-                    "return std::make_tuple("
-                    + ", ".join(self.output_refs)
-                    + "); }''' )"
-=======
                     "return std::vector<at::Tensor>({"
                     + ", ".join(output_refs)
                     + "}); }''' )"
->>>>>>> 68b39227
                 )
         else:
             self.wrapper_call.writeline("return; }''' )")
