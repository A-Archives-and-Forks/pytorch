import collections
import contextlib
import dataclasses
import functools
import hashlib
from itertools import count
from typing import Any, Dict, List

from torch._dynamo.utils import dynamo_timed

from .. import codecache, config, ir
from ..codecache import cpp_compile_command, get_code_path
from ..utils import cache_on_self, has_triton, sympy_dot, sympy_product
from ..virtualized import V
from .common import CodeGen, DeferredLine, IndentedBuffer, Kernel
from .triton import texpr

pexpr = texpr


def buffer_reuse_key(node: ir.Buffer):
    size = node.get_size()
    stride = node.get_stride()
    last_element = sympy_dot([s - 1 for s in size], stride)
    return (
        node.get_device(),
        node.get_dtype(),
        V.graph.sizevars.simplify(sympy_product(size)),
        # Detect gaps in tensor storage caused by strides
        V.graph.sizevars.size_hint(last_element),
    )


def make_buffer_reuse(old, new, del_func, declare, ending, as_strided):
    assert old.get_dtype() == new.get_dtype()
    del_line = ""
    if old.get_name() not in V.graph.get_output_names():
        del_line = del_func(old.get_name())
    if old.get_size() == new.get_size() and old.get_stride() == new.get_stride():
        return f"{declare}{new.get_name()} = {old.get_name()}{del_line}{ending}"

    return (
        f"{declare}{new.get_name()} = {as_strided}({old.get_name()}, "
        f"{V.graph.sizevars.codegen_shape_tuple(new.get_size())}, "
        f"{V.graph.sizevars.codegen_shape_tuple(new.get_stride())}){del_line}{ending}"
    )


def make_buffer_allocation(buffer):
    device = buffer.get_device()
    dtype = buffer.get_dtype()
    shape = tuple(buffer.get_size())
    stride = tuple(buffer.get_stride())
    return (
        f"{buffer.get_name()} = empty_strided("
        f"{V.graph.sizevars.codegen_shape_tuple(shape)}, "
        f"{V.graph.sizevars.codegen_shape_tuple(stride)}, "
        f"device='{device.type}', dtype={dtype})"
    )


def make_cpp_buffer_allocation(buffer):
    from .cpp import DTYPE_TO_ATEN

    # TODO: map layout and device here
    dtype = buffer.get_dtype()
    shape = tuple(buffer.get_size())
    stride = tuple(buffer.get_stride())
    return (
        f"auto {buffer.get_name()} = at::empty_strided("
        f"{V.graph.sizevars.codegen_shape_tuple(shape)}, "
        f"{V.graph.sizevars.codegen_shape_tuple(stride)}, "
        f"{DTYPE_TO_ATEN[dtype]}); "
    )


class MemoryPlanningState:
    def __init__(self):
        super().__init__()
        self.reuse_pool: Dict[
            Any, List["FreeIfNotReusedLine"]
        ] = collections.defaultdict(list)

    def __contains__(self, key):
        return bool(self.reuse_pool.get(key, None))

    def pop(self, key) -> "FreeIfNotReusedLine":
        item = self.reuse_pool[key].pop()
        assert not item.is_reused
        return item

    def push(self, key, item: "FreeIfNotReusedLine"):
        assert not item.is_reused
        self.reuse_pool[key].append(item)


@dataclasses.dataclass
class EnterCudaDeviceContextManagerLine:
    device_idx: int

    def codegen(self, code: IndentedBuffer):
        # Note _DeviceGuard has less overhead than device, but only accepts
        # integers
        code.writeline(f"with torch.cuda._DeviceGuard({self.device_idx}):")


class ExitCudaDeviceContextManagerLine:
    pass


class MemoryPlanningLine:
    def plan(self, state: MemoryPlanningState) -> "MemoryPlanningLine":
        """First pass to find reuse"""
        return self

    def codegen(self, code: IndentedBuffer):
        """Second pass to output code"""
        pass


@dataclasses.dataclass
class AllocateLine(MemoryPlanningLine):
    node: ir.Buffer

    def plan(self, state: MemoryPlanningState):
        if self.node.get_name() in V.graph.removed_buffers:
            return NullLine()

        # try to reuse a recently freed buffer
        key = buffer_reuse_key(self.node)
        if key in state:
            free_line = state.pop(key)
            free_line.is_reused = True
            return ReuseLine(free_line.node, self.node)

        return self

    def codegen(self, code: IndentedBuffer):
        assert self.node.get_name() not in V.graph.removed_buffers
        code.writeline(make_buffer_allocation(self.node))


@dataclasses.dataclass
class CppAllocateLine(AllocateLine):
    def plan(self, state: MemoryPlanningState):
        if self.node.get_name() in V.graph.removed_buffers:
            return NullLine()

        # try to reuse a recently freed buffer
        key = buffer_reuse_key(self.node)

        if key in state:
            free_line = state.pop(key)
            free_line.is_reused = True
            return CppReuseLine(free_line.node, self.node)

        return self

    def codegen(self, code: IndentedBuffer):
        assert self.node.get_name() not in V.graph.removed_buffers
        code.writeline(make_cpp_buffer_allocation(self.node))


@dataclasses.dataclass
class FreeIfNotReusedLine(MemoryPlanningLine):
    node: ir.Buffer
    is_reused: bool = False

    def plan(self, state: MemoryPlanningState):
        assert not self.is_reused
        if self.node.get_name() in V.graph.removed_buffers:
            return NullLine()
        state.push(buffer_reuse_key(self.node), self)
        return self

    def codegen(self, code: IndentedBuffer):
        assert self.node.get_name() not in V.graph.removed_buffers
        if not self.is_reused:
            code.writeline(f"del {self.node.get_name()}")


@dataclasses.dataclass
class CppFreeIfNotReusedLine(FreeIfNotReusedLine):
    node: ir.Buffer
    is_reused: bool = False

    def codegen(self, code: IndentedBuffer):
        assert (self.node.get_name()) not in V.graph.removed_buffers
        if not self.is_reused:
            code.writeline(f"{self.node.get_name()}.reset();")


@dataclasses.dataclass
class ReuseLine(MemoryPlanningLine):
    node: ir.Buffer
    reused_as: ir.Buffer

    def plan(self, state: MemoryPlanningState):
        assert self.node.get_name() not in V.graph.removed_buffers
        assert self.reused_as.get_name() not in V.graph.removed_buffers
        return self

    def codegen(self, code: IndentedBuffer):
        assert self.node.get_name() not in V.graph.removed_buffers
        assert self.reused_as.get_name() not in V.graph.removed_buffers
        code.writeline(
            make_buffer_reuse(
                self.node,
                self.reused_as,
                del_func=lambda name: f"; del {name}",
                declare="",
                ending="",
                as_strided="as_strided",
            )
            + "  # reuse"
        )


@dataclasses.dataclass
class CppReuseLine(ReuseLine):
    node: ir.Buffer
    reused_as: ir.Buffer

    def codegen(self, code: IndentedBuffer):
        assert self.node.get_name() not in V.graph.removed_buffers
        assert self.reused_as.get_name() not in V.graph.removed_buffers
        code.writeline(
            make_buffer_reuse(
                self.node,
                self.reused_as,
                del_func=lambda name: f"; {name}.reset()",
                declare="auto ",
                ending=";",
                as_strided="at::as_strided",
            )
            + "  // reuse"
        )


@dataclasses.dataclass
class FreeLine(MemoryPlanningLine):
    node: ir.Buffer

    def plan(self, state: MemoryPlanningState):
        if self.node.get_name() in V.graph.removed_buffers:
            return NullLine()
        return self

    def codegen(self, code: IndentedBuffer):
        assert self.node.get_name() not in V.graph.removed_buffers
        code.writeline(f"del {self.node.get_name()}")


class NullLine(MemoryPlanningLine):
    pass


class WrapperCodeGen(CodeGen):
    """
    The outer wrapper that calls the kernels.
    """

    def __init__(self):
        super().__init__()
        self._names_iter = count()
        self.header = IndentedBuffer()
        self.prefix = IndentedBuffer()
        self.wrapper_call = IndentedBuffer()
        self.kernels = {}
        self.lines = []
        self.header.splice(
            f"""
                from ctypes import c_void_p, c_long
                import torch
                import random
                from torch import empty_strided, as_strided, device
                from {codecache.__name__} import AsyncCompile
                from torch._inductor.select_algorithm import extern_kernels

                aten = torch.ops.aten
                assert_size_stride = torch._C._dynamo.guards.assert_size_stride
                async_compile = AsyncCompile()

            """
        )

        if has_triton():
            self.header.splice(
                f"""
                import triton
                import triton.language as tl
                from {config.inductor_import}.triton_ops.autotune import grid
                from torch._C import _cuda_getCurrentRawStream as get_cuda_stream
                """
            )

            if config.triton.convolution != "aten":
                self.header.splice(
                    f"""
                    from {config.inductor_import}.triton_ops.conv_perf_model import early_config_prune
                    from {config.inductor_import}.triton_ops.conv_perf_model import estimate_conv_time
                    from {config.inductor_import}.triton_ops.autotune import conv_heuristics
                    """
                )

        self.write_prefix()

        for name, value in V.graph.constants.items():
            # include a hash so our code cache gives different constants different files
            hashed = hashlib.sha256(repr(value).encode("utf-8")).hexdigest()
            self.header.writeline(f"{name} = None  # {hashed}")

        self.allocated = set()
        self.freed = set()
        self.write_get_cuda_stream = functools.lru_cache(None)(
            self.write_get_cuda_stream
        )

        @functools.lru_cache(None)
        def add_import_once(line):
            self.header.writeline(line)

        self.add_import_once = add_import_once
        self._metas = {}

    def add_meta_once(self, meta):
        meta = repr(meta)
        if meta not in self._metas:
            var = f"meta{len(self._metas)}"
            self._metas[meta] = var
            self.header.writeline(f"{var} = {meta}")
        return self._metas[meta]

    @cache_on_self
    def get_output_refs(self):
        return [x.codegen_reference() for x in V.graph.graph_outputs]

    def write_prefix(self):
        self.prefix.splice(
            """

            async_compile.wait(globals())
            del async_compile

            def call(args):
            """
        )
        with self.wrapper_call.indent():
            if config.triton.debug_sync_graph:
                self.wrapper_call.writeline("torch.cuda.synchronize()")
            inp_len = len(V.graph.graph_inputs.keys())
            if inp_len != 0:
                lhs = f"{', '.join(V.graph.graph_inputs.keys())}{'' if inp_len != 1 else ','}"
                self.wrapper_call.writeline(f"{lhs} = args")
                self.wrapper_call.writeline("args.clear()")
            for name in V.graph.randomness_seeds:
                self.wrapper_call.writeline(
                    f"torch.randint(2**31, size=(), dtype=torch.int64, out={name})"
                )
            V.graph.sizevars.codegen(self.wrapper_call, V.graph.graph_inputs)

    def write_get_cuda_stream(self, index):
        name = f"stream{index}"
        self.writeline(f"{name} = get_cuda_stream({index})")
        return name

    def next_kernel_suffix(self):
        return f"{next(self._names_iter)}"

    def write_allocate_line(self, buffer):
        self.writeline(AllocateLine(buffer))

    def get_deferred_line(self, name, layout):
        return DeferredLine(
            name, f"{name} = {layout.view.codegen_reference()}  # alias"
        )

    def codegen_allocation(self, buffer):
        name = buffer.get_name()
        if name in V.graph.removed_buffers or name in self.allocated:
            return
        self.allocated.add(name)

        if isinstance(
            buffer,
            (ir.ExternKernelAlloc, ir.MultiOutput),
        ):
            return

        layout = buffer.get_layout()
        if isinstance(layout, ir.MutationLayout):
            return
        if isinstance(layout, ir.AliasedLayout):
            assert isinstance(layout.view, ir.ReinterpretView)
            if not layout.maybe_guard_aligned():
                V.graph.unaligned_buffers.add(name)
            self.codegen_allocation(layout.view.data)
            allocation = self.get_deferred_line(name, layout)
            self.writeline(allocation)
            return

        self.write_allocate_line(buffer)

    def write_del_line(self, name):
        self.writeline(f"del {name}")

    def write_free_if_not_reused_line(self, buffer):
        self.writeline(FreeIfNotReusedLine(buffer))

    def codegen_free(self, buffer):
        name = buffer.get_name()

        # can be freed but not reused
        if isinstance(buffer, ir.InputBuffer):
            self.write_del_line(name)
            return

        if not self.can_reuse(buffer):
            return
        self.freed.add(name)

        layout = buffer.get_layout()
        if isinstance(layout, (ir.AliasedLayout, ir.MultiOutputLayout)):
            self.write_del_line(name)
            return

        self.write_free_if_not_reused_line(buffer)

    def can_reuse(self, buffer):
        name = buffer.get_name()
        if (
            name in V.graph.removed_buffers
            or name in V.graph.graph_inputs
            or name in V.graph.constants
            or name in self.freed
        ):
            return False
        return True

    def write_reuse_line(self, input_buffer, output_buffer):
        self.writeline(ReuseLine(input_buffer, output_buffer))

    def codegen_inplace_reuse(self, input_buffer, output_buffer):
        assert buffer_reuse_key(input_buffer) == buffer_reuse_key(output_buffer)
        self.codegen_allocation(input_buffer)
        self.freed.add(input_buffer.get_name())
        self.allocated.add(output_buffer.get_name())
        self.write_reuse_line(input_buffer, output_buffer)

    def codegen_cuda_device_guard_enter(self, device_idx):
        self.lines.append(EnterCudaDeviceContextManagerLine(device_idx))

    def codegen_cuda_device_guard_exit(self):
        self.lines.append(ExitCudaDeviceContextManagerLine())

    def generate_return(self, output_refs):
        if output_refs:
            self.wrapper_call.writeline("return (" + ", ".join(output_refs) + ", )")
        else:
            self.wrapper_call.writeline("return ()")

    def generate_end(self, result):
        return

    def generate_extern_kernel_out(
        self, output_view, codegen_reference, args, kernel, cpp_kernel
    ):
        if output_view:
            args.append(f"out={output_view.codegen_reference()}")
        else:
            args.append(f"out={codegen_reference}")
        self.writeline(f"{kernel}({', '.join(args)})")

<<<<<<< HEAD
    def generate_mkl_packed_linear_code(self, name, kernel, cpp_kernel, codegen_args):
        return f"{name} = {kernel}({', '.join(codegen_args)})"

    @dynamo_utils.dynamo_timed
=======
    @dynamo_timed
>>>>>>> c55f6973
    def generate(self):
        result = IndentedBuffer()
        result.splice(self.header)
        result.splice(self.prefix)

        out_names = V.graph.get_output_names()
        with contextlib.ExitStack() as stack:
            stack.enter_context(self.wrapper_call.indent())
            if config.profiler_mark_wrapper_call:
                self.wrapper_call.writeline(
                    "from torch.profiler import record_function"
                )
                self.wrapper_call.writeline(
                    "with record_function('inductor_wrapper_call'):"
                )
                stack.enter_context(self.wrapper_call.indent())
            while (
                self.lines
                and isinstance(self.lines[-1], MemoryPlanningLine)
                and self.lines[-1].node.name not in out_names
            ):
                # these lines will be pointless
                self.lines.pop()

            # codegen allocations in two passes
            planning_state = MemoryPlanningState()
            for i in range(len(self.lines)):
                if isinstance(self.lines[i], MemoryPlanningLine):
                    self.lines[i] = self.lines[i].plan(planning_state)

            device_cm_stack = contextlib.ExitStack()
            for line in self.lines:
                if isinstance(line, MemoryPlanningLine):
                    line.codegen(self.wrapper_call)
                elif isinstance(line, EnterCudaDeviceContextManagerLine):
                    line.codegen(self.wrapper_call)
                    device_cm_stack.enter_context(self.wrapper_call.indent())
                    self.wrapper_call.writeline(
                        f"torch.cuda.set_device({line.device_idx}) # no-op to ensure context"
                    )
                elif isinstance(line, ExitCudaDeviceContextManagerLine):
                    device_cm_stack.close()
                else:
                    self.wrapper_call.writeline(line)

            output_refs = self.get_output_refs()
            if config.triton.debug_sync_graph:
                self.wrapper_call.writeline("torch.cuda.synchronize()")
            self.generate_return(output_refs)

        with result.indent():
            result.splice(self.wrapper_call)

        self.generate_end(result)

        self.add_benchmark_harness(result)

        return result.getvalue()

    def add_benchmark_harness(self, output):
        """
        Append a benchmark harness to generated code for debugging
        """
        if not config.benchmark_harness:
            return

        def add_fake_input(name, shape, stride, device, dtype):
            output.writeline(
                f"{name} = rand_strided("
                f"{V.graph.sizevars.codegen_benchmark_shape_tuple(shape)}, "
                f"{V.graph.sizevars.codegen_benchmark_shape_tuple(stride)}, "
                f"device='{device}', dtype={dtype})"
            )

        output.writelines(["", "", 'if __name__ == "__main__":'])
        with output.indent():
            output.splice(
                """
                from torch._dynamo.testing import rand_strided
                from torch._inductor.utils import print_performance
                """,
                strip=True,
            )

            for name, value in V.graph.constants.items():
                add_fake_input(
                    name, value.size(), value.stride(), value.device, value.dtype
                )

            for name, value in V.graph.graph_inputs.items():
                shape = [V.graph.sizevars.size_hint(x) for x in value.get_size()]
                stride = [V.graph.sizevars.size_hint(x) for x in value.get_stride()]
                add_fake_input(
                    name, shape, stride, value.get_device(), value.get_dtype()
                )

            output.writeline(
                f"print_performance(lambda: call([{', '.join(V.graph.graph_inputs.keys())}]))"
            )

    def define_kernel(self, name: str, kernel: str):
        self.header.splice(f"\n\n{name} = {kernel}")

    def load_kernel(self, name: str = None, kernel: str = None, arg_types: List = None):
        return

    def wrap_kernel_call(self, name, call_args):
        return "{}({})".format(name, ", ".join(call_args))

    def generate_kernel_call(self, name, call_args):
        self.writeline(
            self.wrap_kernel_call(name, call_args),
        )

    def call_kernel(self, name: str, kernel: Kernel):
        tmp = IndentedBuffer()
        kernel.call_kernel(self, tmp, name)
        for line in tmp.getvalue().split("\n"):
            line = line.strip()
            if line:
                self.writeline(line)

    def writeline(self, line):
        self.lines.append(line)


class CppWrapperCodeGen(WrapperCodeGen):
    """
    The outer wrapper that calls the kernels.
    """

    call_func_id = count()

    def __init__(self):
        self._call_func_id = next(CppWrapperCodeGen.call_func_id)
        super().__init__()

    @cache_on_self
    def get_output_refs(self):
        def has_cpp_codegen_func(x):
            return hasattr(x, "cpp_wrapper_codegen_reference") and callable(
                x.cpp_wrapper_codegen_reference
            )

        return [
            x.cpp_wrapper_codegen_reference()
            if has_cpp_codegen_func(x)
            else x.codegen_reference()
            for x in V.graph.graph_outputs
        ]

    def write_prefix(self):
        self.prefix.splice(
            """
            async_compile.wait(globals())
            del async_compile
            from torch.utils.cpp_extension import load_inline
            wrapper = (
            '''
            #include <dlfcn.h>
            #include <assert.h>

            template <typename KernelFunc>
            KernelFunc load_cpp_kernel(const char* so_filename) {
                KernelFunc kernel_cpp;
                auto kernel_cpp_lib = dlopen(so_filename, RTLD_NOW);
                assert(kernel_cpp_lib != nullptr);
                *(void **) (&kernel_cpp) = dlsym(kernel_cpp_lib, "kernel");
                return kernel_cpp;
            }

            """
        )
        with self.wrapper_call.indent():
            inputs_len = len(V.graph.graph_inputs.keys())
            output_refs = self.get_output_refs()
            if output_refs:
                if len(output_refs) == 1:
                    output_types = "at::Tensor"
                else:
                    output_types = "std::vector<at::Tensor>"
            else:
                output_types = "void"

            inputs_types = "std::vector<at::Tensor>"
            self.wrapper_call.writeline(
                f"{output_types} call_{self._call_func_id}({inputs_types} args) {{"
            )
            if inputs_len != 0:
                inputs_keys_str = ", ".join(V.graph.graph_inputs.keys())
                self.wrapper_call.writeline(f"at::Tensor {inputs_keys_str};")
                for idx, input_key in enumerate(V.graph.graph_inputs.keys()):
                    self.wrapper_call.writeline(f"{input_key} = args[{idx}];")

            for name in V.graph.randomness_seeds:
                self.wrapper_call.writeline(f"at::Tensor {name};")
                self.wrapper_call.writeline(
                    f"{name} = at::randint(std::pow(2, 31), {{}}, at::ScalarType::Long);"
                )
            V.graph.sizevars.codegen(self.wrapper_call, V.graph.graph_inputs)

    def write_allocate_line(self, buffer):
        self.writeline(CppAllocateLine(buffer))

    def write_del_line(self, name):
        self.writeline(f"{name}.reset();")
        return

    def write_free_if_not_reused_line(self, buffer):
        self.writeline(CppFreeIfNotReusedLine(buffer))
        return

    def write_reuse_line(self, input_buffer, output_buffer):
        self.writeline(CppReuseLine(input_buffer, output_buffer))

    def get_deferred_line(self, name, layout):
        return DeferredLine(
            name, f"auto {name} = {layout.view.codegen_reference()};  // alias"
        )

    def get_kernel_path(self, code):
        from ..codecache import pick_vec_isa

        picked_vec_isa = pick_vec_isa()
        ext = "so"
        extra = cpp_compile_command("i", "o", vec_isa=picked_vec_isa)
        # \n is required to match with the CodeCache behavior
        #  For reductions, the code string gotten from code.getvalue() will use backslash '\'
        # at the end of lines for readability purpose:
        #       #pragma omp declare reduction(xxx :\
        #                       omp_out.value = xxx,\
        # While the code string loaded during the execution will escape the backslash '\':
        #       #pragma omp declare reduction(xxx :                omp_out.value = xxx,
        # Use code.getrawvalue() here to escape the backslash to
        # make sure the same code string is used during compilation and execution,
        # so that the hash value is the same.
        source_code = "\n" + code.getrawvalue()
        _, _, kernel_path = get_code_path(source_code, ext, extra)
        return kernel_path

    def load_kernel(self, name: str = None, kernel: str = None, arg_types: List = None):
        kernel_path = self.get_kernel_path(kernel)
        self.writeline(
            f'static auto {name} = load_cpp_kernel<void (*)({arg_types})>("{kernel_path}");'
        )

    def wrap_kernel_call(self, name, call_args):
        return "{}({});".format(name, ", ".join(call_args))

    def generate_return(self, output_refs):
        if output_refs:
            if len(output_refs) == 1:
                self.wrapper_call.writeline("return " + output_refs[0] + "; }''' )")
            else:
                self.wrapper_call.writeline(
                    "return std::vector<at::Tensor>({"
                    + ", ".join(output_refs)
                    + "}); }''' )"
                )
        else:
            self.wrapper_call.writeline("return; }''' )")

    def generate_end(self, result):
        shared = codecache.get_shared()
        warning_all_flag = codecache.get_warning_all_flag()
        cpp_flags = codecache.cpp_flags()
        ipaths, lpaths, libs, macros = codecache.get_include_and_linking_paths()
        optimization_flags = codecache.optimization_flags()
        use_custom_generated_macros = codecache.use_custom_generated_macros()

        extra_cflags = f"{cpp_flags} {optimization_flags} {warning_all_flag} {macros} {use_custom_generated_macros}"
        extra_ldflags = f"{shared} {lpaths} {libs}"
        extra_include_paths = f"{ipaths}"

        # get the hash of the wrapper code to name the extension
        wrapper_call_hash = codecache.code_hash(self.wrapper_call.getvalue())
        result.splice(
            f"""
            module = load_inline(
                name='inline_extension_{wrapper_call_hash}',
                cpp_sources=[wrapper],
                functions=['call_{self._call_func_id}'],
                extra_cflags=['{extra_cflags}'],
                extra_ldflags=['{extra_ldflags}'],
                extra_include_paths=['{extra_include_paths}'])
            """
        )
        # Wrap the func to support setting result._boxed_call = True
        result.splice(
            f"""
            def _wrap_func(f):
                def g(args):
                    return f(args)
                return g
            call = _wrap_func(module.call_{self._call_func_id})
            """
        )

    def generate_extern_kernel_out(
        self, output_view, codegen_reference, args, kernel, cpp_kernel
    ):
        if output_view:
            output_as_strided = f"{output_view.codegen_reference()}"
            output_name = f"{output_view.get_name()}_as_strided"
            self.writeline(f"auto {output_name} = {output_as_strided};")

            args.insert(0, output_name)
        else:
            args.insert(0, f"{codegen_reference}")
        self.writeline(f"{cpp_kernel}({', '.join(args)});")

    def generate_mkl_packed_linear_code(self, name, kernel, cpp_kernel, codegen_args):
        return f"auto {name} = {cpp_kernel}({', '.join(codegen_args)});"<|MERGE_RESOLUTION|>--- conflicted
+++ resolved
@@ -471,14 +471,10 @@
             args.append(f"out={codegen_reference}")
         self.writeline(f"{kernel}({', '.join(args)})")
 
-<<<<<<< HEAD
     def generate_mkl_packed_linear_code(self, name, kernel, cpp_kernel, codegen_args):
         return f"{name} = {kernel}({', '.join(codegen_args)})"
 
-    @dynamo_utils.dynamo_timed
-=======
     @dynamo_timed
->>>>>>> c55f6973
     def generate(self):
         result = IndentedBuffer()
         result.splice(self.header)
