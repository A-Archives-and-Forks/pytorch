--- conflicted
+++ resolved
@@ -1,8 +1,5 @@
-<<<<<<< HEAD
+import math
 from functools import wraps
-=======
-import math
->>>>>>> 5824f363
 from typing import Callable, Optional, Union
 
 import torch
@@ -63,7 +60,64 @@
 Tensor = torch.Tensor
 
 
-<<<<<<< HEAD
+def _dropout_helper(
+    self: TensorLikeType,
+    val: float,
+) -> TensorLikeType:
+    """
+    Helper function for all dropout-type operators. During training,
+    some of the elements of the input tensor are randomly masked.
+
+    Returns the masked tensor of the boolean values.
+
+    """
+
+    return (
+        refs.uniform(
+            self.shape, low=0.0, high=1.0, dtype=torch.float32, device=self.device
+        )
+        < val
+    )
+
+
+@register_decomposition(torch.ops.aten.alpha_dropout)
+def alpha_dropout(
+    self: TensorLikeType, p: float = 0.5, training: bool = False, inplace: bool = False
+) -> TensorLikeType:
+
+    if inplace:
+        raise NotImplementedError
+
+    if not training:
+        return self
+
+    utils.check(
+        p <= 1 and p >= 0,
+        lambda: f"dropout probability has to be between 0 and 1, but got, {p}",
+    )
+
+    if p == 1:
+        return torch.zeros_like(self)
+
+    if p == 0:
+        return self
+
+    dropout_mask = _dropout_helper(self, 1 - p)
+
+    # From paper: Self-Normalizing Neural Networks (https://arxiv.org/pdf/1706.02515.pdf)
+    # alpha = - SELU.alpha * SELU.scale, here
+    # SELU.alpha = 1.6732632423543772848170429916717 and
+    # SELU.scale = 1.0507009873554804934193349852946
+    alpha = -1.7580993408473766
+
+    a = 1.0 / math.sqrt((alpha * alpha * p + 1) * (1 - p))
+    b = torch.logical_not(dropout_mask)
+    b = b * (alpha * a) + alpha * a * p
+    dropout_mask = a * dropout_mask
+
+    return self * dropout_mask + b
+
+
 def inplace_wrapper(fn):
     """
     Given a nn.functional non-linearity, implements its `inplace: bool` argument
@@ -82,64 +136,6 @@
             return fn(a, *args, inplace=False, **kwargs)
 
     return _fn
-=======
-def _dropout_helper(
-    self: TensorLikeType,
-    val: float,
-) -> TensorLikeType:
-    """
-    Helper function for all dropout-type operators. During training,
-    some of the elements of the input tensor are randomly masked.
-
-    Returns the masked tensor of the boolean values.
-
-    """
-
-    return (
-        refs.uniform(
-            self.shape, low=0.0, high=1.0, dtype=torch.float32, device=self.device
-        )
-        < val
-    )
-
-
-@register_decomposition(torch.ops.aten.alpha_dropout)
-def alpha_dropout(
-    self: TensorLikeType, p: float = 0.5, training: bool = False, inplace: bool = False
-) -> TensorLikeType:
-
-    if inplace:
-        raise NotImplementedError
-
-    if not training:
-        return self
-
-    utils.check(
-        p <= 1 and p >= 0,
-        lambda: f"dropout probability has to be between 0 and 1, but got, {p}",
-    )
-
-    if p == 1:
-        return torch.zeros_like(self)
-
-    if p == 0:
-        return self
-
-    dropout_mask = _dropout_helper(self, 1 - p)
-
-    # From paper: Self-Normalizing Neural Networks (https://arxiv.org/pdf/1706.02515.pdf)
-    # alpha = - SELU.alpha * SELU.scale, here
-    # SELU.alpha = 1.6732632423543772848170429916717 and
-    # SELU.scale = 1.0507009873554804934193349852946
-    alpha = -1.7580993408473766
-
-    a = 1.0 / math.sqrt((alpha * alpha * p + 1) * (1 - p))
-    b = torch.logical_not(dropout_mask)
-    b = b * (alpha * a) + alpha * a * p
-    dropout_mask = a * dropout_mask
-
-    return self * dropout_mask + b
->>>>>>> 5824f363
 
 
 # celu is implemented specially because it has an alpha argument
