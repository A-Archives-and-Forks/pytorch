--- conflicted
+++ resolved
@@ -5,14 +5,9 @@
     FullStateDictConfig,
     FullyShardedDataParallel,
     LocalStateDictConfig,
-<<<<<<< HEAD
     MixedPrecision,
     OptimStateKeyType,
     ShardingStrategy,
     StateDictType,
 )
-=======
-)
-from .fully_sharded_data_parallel import StateDictType, OptimStateKeyType
-from .wrap import ParamExecOrderWrapPolicy
->>>>>>> 38313f8c
+from .wrap import ParamExecOrderWrapPolicy