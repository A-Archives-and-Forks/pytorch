--- conflicted
+++ resolved
@@ -1313,15 +1313,11 @@
                         f"with 'allow_non_fake_inputs'. Found in {func}(*{args}, **{kwargs}) "
                     )
 
-<<<<<<< HEAD
                 x = converter(self, x)
-            flat_arg_fake_tensors.append(x)
-=======
-                return converter(self, x)
             else:
                 assert x.fake_mode is self, "Mixing fake modes NYI"
 
->>>>>>> b7255e83
+            flat_arg_fake_tensors.append(x)
             return x
 
         args, kwargs = tree_map_only(
